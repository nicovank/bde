--- conflicted
+++ resolved
@@ -38,12 +38,8 @@
 //               STANDARD BDE TEST DRIVER MACRO ABBREVIATIONS
 // ----------------------------------------------------------------------------
 
-<<<<<<< HEAD
-//-----------------------------------------------------------------------------
-=======
 #define ASSERT       BSLIM_TESTUTIL_ASSERT
 #define ASSERTV      BSLIM_TESTUTIL_ASSERTV
->>>>>>> d4c76e83
 
 #define LOOP_ASSERT  BSLIM_TESTUTIL_LOOP_ASSERT
 #define LOOP0_ASSERT BSLIM_TESTUTIL_LOOP0_ASSERT
