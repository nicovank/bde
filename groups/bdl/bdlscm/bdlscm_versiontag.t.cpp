// bdlscm_versiontag.t.cpp                                            -*-C++-*-

#include <bdlscm_versiontag.h>

#include <bslim_testutil.h>

#include <bsl_cstdlib.h>     // 'atoi'
<<<<<<< HEAD
#include <bsl_cstring.h>
#include <bsl_cstdio.h>
=======
>>>>>>> 377fd5f6
#include <bsl_iostream.h>

using namespace BloombergLP;
using namespace bsl;

// ============================================================================
<<<<<<< HEAD
//                     STANDARD BDE ASSERT TEST FUNCTION
// ----------------------------------------------------------------------------

namespace {

int testStatus = 0;

void aSsErT(bool condition, const char *message, int line)
{
    if (condition) {
        cout << "Error " __FILE__ "(" << line << "): " << message
             << "    (failed)" << endl;

=======
//                      STANDARD BDE ASSERT TEST MACRO
// ----------------------------------------------------------------------------

static int testStatus = 0;

static void aSsErT(bool condition, const char *message, int line)
{
    if (condition) {
        cout << "Error " __FILE__ "(" << line << "): " << message
             << "    (failed)" << endl;

>>>>>>> 377fd5f6
        if (0 <= testStatus && testStatus <= 100) {
            ++testStatus;
        }
    }
}

<<<<<<< HEAD
}  // close unnamed namespace

// ============================================================================
//               STANDARD BDE TEST DRIVER MACRO ABBREVIATIONS
// ----------------------------------------------------------------------------

#define ASSERT       BSLIM_TESTUTIL_ASSERT
#define ASSERTV      BSLIM_TESTUTIL_ASSERTV

#define LOOP_ASSERT  BSLIM_TESTUTIL_LOOP_ASSERT
#define LOOP0_ASSERT BSLIM_TESTUTIL_LOOP0_ASSERT
#define LOOP1_ASSERT BSLIM_TESTUTIL_LOOP1_ASSERT
#define LOOP2_ASSERT BSLIM_TESTUTIL_LOOP2_ASSERT
#define LOOP3_ASSERT BSLIM_TESTUTIL_LOOP3_ASSERT
#define LOOP4_ASSERT BSLIM_TESTUTIL_LOOP4_ASSERT
#define LOOP5_ASSERT BSLIM_TESTUTIL_LOOP5_ASSERT
#define LOOP6_ASSERT BSLIM_TESTUTIL_LOOP6_ASSERT

#define Q            BSLIM_TESTUTIL_Q   // Quote identifier literally.
#define P            BSLIM_TESTUTIL_P   // Print identifier and value.
#define P_           BSLIM_TESTUTIL_P_  // P(X) without '\n'.
#define T_           BSLIM_TESTUTIL_T_  // Print a tab (w/o newline).
#define L_           BSLIM_TESTUTIL_L_  // current Line number
=======
// ============================================================================
//                      STANDARD BDE TEST DRIVER MACROS
// ----------------------------------------------------------------------------
>>>>>>> 377fd5f6

#define ASSERT       BSLIM_TESTUTIL_ASSERT
#define ASSERTV      BSLIM_TESTUTIL_ASSERTV

#define LOOP_ASSERT  BSLIM_TESTUTIL_LOOP_ASSERT
#define LOOP0_ASSERT BSLIM_TESTUTIL_LOOP0_ASSERT
#define LOOP1_ASSERT BSLIM_TESTUTIL_LOOP1_ASSERT
#define LOOP2_ASSERT BSLIM_TESTUTIL_LOOP2_ASSERT
#define LOOP3_ASSERT BSLIM_TESTUTIL_LOOP3_ASSERT
#define LOOP4_ASSERT BSLIM_TESTUTIL_LOOP4_ASSERT
#define LOOP5_ASSERT BSLIM_TESTUTIL_LOOP5_ASSERT
#define LOOP6_ASSERT BSLIM_TESTUTIL_LOOP6_ASSERT

#define Q            BSLIM_TESTUTIL_Q   // Quote identifier literally.
#define P            BSLIM_TESTUTIL_P   // Print identifier and value.
#define P_           BSLIM_TESTUTIL_P_  // P(X) without '\n'.
#define T_           BSLIM_TESTUTIL_T_  // Print a tab (w/o newline).
#define L_           BSLIM_TESTUTIL_L_  // current Line number

// ============================================================================
//                      USAGE EXAMPLE HELPER FUNCTIONS
// ----------------------------------------------------------------------------

int newFunction()
    // Return 1
{
    return 1;
}

// int OldFunction()
// Not defined and never called due to conditional compilation

// ============================================================================
//                               MAIN PROGRAM
// ----------------------------------------------------------------------------
int main(int argc, char *argv[])
{
    int test = argc > 1 ? bsl::atoi(argv[1]) : 0;
    bool verbose = argc > 2;
    bool veryVerbose = argc > 3;

<<<<<<< HEAD
    bsl::printf("TEST %s CASE %d\n", __FILE__, test);
=======
    cout << "TEST " << __FILE__ << " CASE " << test << endl;
>>>>>>> 377fd5f6

    switch (test) { case 0:
      case 3: {
        //--------------------------------------------------------------------
        // TEST USAGE EXAMPLE
        //
        // Concern:
        //   That the usage example in the user documentation compiles and
        //   runs as expected.
        //
        // Plan:
        //   Use the exact text of the usage example from the user
        //   documentation, but change uses of 'assert' to 'ASSERT'.
        //
        // Testing:
        //   USAGE EXAMPLE
        //--------------------------------------------------------------------

        if (verbose) cout << endl
                          << "TEST USAGE EXAMPLE" << endl
                          << "==================" << endl;

///Usage
///-----
// At compile time, the version of BDL can be used to select an older or newer
// way to accomplish a task, to enable new functionality, or to accommodate an
// interface change.  For example, if the name of a function changes (a rare
// occurrence, but potentially disruptive when it does happen), the impact on
// affected code can be minimized by conditionally calling the function by its
// old or new name using conditional compilation.  In the following, the '#if'
// preprocessor directive compares 'BDL_VERSION' (i.e., the latest BDL version,
// excluding the patch version) to a specified major and minor version composed
// using the 'BSL_MAKE_VERSION' macro:
//..
    #if BDL_VERSION > BSL_MAKE_VERSION(1, 3)
        // Call 'newFunction' for BDL versions later than 1.3.
        int result = newFunction();
    #else
        // Call 'oldFunction' for BDL version 1.3 or earlier.
        int result = oldFunction();
    #endif
//..
      } break;
      case 2: {
        //--------------------------------------------------------------------
        // TEST BDL_MAKE_VERSION MACRO
        //
        // Concerns:
        //   That BDL_MAKE_VERSION create a compile-time constant if its
        //   arguments are all compile-time constants.
        //   That BDL_MAKE_VERSION correctly composes a major, minor, and
        //   patch version number into a single integer.  Each component can
        //   be in the range 0-99.
        //
        // Plan:
        //   Use the result of BDL_MAKE_VERSION as an array dimension to
        //   prove that it is a compile-time constant.
        //   Using ad-hoc data selection, create a number of version values
        //   using the 'BDL_MAKE_VERSION' macro and verify that the expected
        //   value matches the actual value.
        //
        // Testing:
        //   BDL_MAKE_VERSION(major, minor)
        //--------------------------------------------------------------------

        if (verbose) cout << endl
                          << "TEST BDL_MAKE_VERSION MACRO" << endl
                          << "===========================" << endl;

        static const char COMPILE_ASSERT[BSL_MAKE_VERSION(0,1)] = { 0 };
        ASSERT(sizeof(COMPILE_ASSERT) == 100);

        static struct {
            int d_line;
            int d_major;
            int d_minor;
            int d_version;
        } const DATA[] = {
            //line major minor version
            //---- ----- ----- -------
            {  L_,    0,    0,       0 },
            {  L_,    0,    1,     100 },
            {  L_,    1,    0,   10000 },
            {  L_,    1,    1,   10100 },
            {  L_,   12,   34,  123400 },
            {  L_,   99,   99,  999900 },
            {  L_,    9,    9,   90900 },
            {  L_,   10,   20,  102000 }
        };

        static const int NUM_DATA = sizeof(DATA) / sizeof(*DATA);

        for (int i = 0; i < NUM_DATA; ++i) {
            const int LINE  = DATA[i].d_line;
            const int MAJOR = DATA[i].d_major;
            const int MINOR = DATA[i].d_minor;
            const int EXP   = DATA[i].d_version;

            LOOP_ASSERT(LINE, EXP == BSL_MAKE_VERSION(MAJOR, MINOR));
        }

      } break;

      case 1: {
        //--------------------------------------------------------------------
        // TEST VERSION CONSISTENCY
        //
        // Concerns:
        //   That BDL_VERSION corresponds to the two components
        //   BDL_VERSION_MAJOR and BDL_VERSION_MINOR
        //
        // Plan:
        //   Decompose BDL_VERSION into its three components and verify
        //   that they correspond to the defined macros.
        //
        // Testing:
        //   BDL_VERSION
        //   BDL_VERSION_MAJOR
        //   BDL_VERSION_MINOR
        //--------------------------------------------------------------------

        if (verbose) cout << endl
                          << "TEST VERSION CONSISTENCY" << endl
                          << "========================" << endl;

        int major = (BDL_VERSION / 10000) % 100;
        int minor = (BDL_VERSION / 100) % 100;

        ASSERT(BDL_VERSION_MAJOR == major);
        ASSERT(BDL_VERSION_MINOR == minor);

      } break;

      default: {
        cerr << "WARNING: CASE `" << test << "' NOT FOUND." << endl;
        testStatus = -1;
      }
    }

    if (testStatus > 0) {
        cerr << "Error, non-zero test status = " << testStatus << "." << endl;
    }
    return testStatus;
}

// ----------------------------------------------------------------------------
// Copyright 2012 Bloomberg Finance L.P.
//
// Licensed under the Apache License, Version 2.0 (the "License");
// you may not use this file except in compliance with the License.
// You may obtain a copy of the License at
//
//     http://www.apache.org/licenses/LICENSE-2.0
//
// Unless required by applicable law or agreed to in writing, software
// distributed under the License is distributed on an "AS IS" BASIS,
// WITHOUT WARRANTIES OR CONDITIONS OF ANY KIND, either express or implied.
// See the License for the specific language governing permissions and
// limitations under the License.
// ----------------------------- END-OF-FILE ----------------------------------<|MERGE_RESOLUTION|>--- conflicted
+++ resolved
@@ -5,32 +5,12 @@
 #include <bslim_testutil.h>
 
 #include <bsl_cstdlib.h>     // 'atoi'
-<<<<<<< HEAD
-#include <bsl_cstring.h>
-#include <bsl_cstdio.h>
-=======
->>>>>>> 377fd5f6
 #include <bsl_iostream.h>
 
 using namespace BloombergLP;
 using namespace bsl;
 
 // ============================================================================
-<<<<<<< HEAD
-//                     STANDARD BDE ASSERT TEST FUNCTION
-// ----------------------------------------------------------------------------
-
-namespace {
-
-int testStatus = 0;
-
-void aSsErT(bool condition, const char *message, int line)
-{
-    if (condition) {
-        cout << "Error " __FILE__ "(" << line << "): " << message
-             << "    (failed)" << endl;
-
-=======
 //                      STANDARD BDE ASSERT TEST MACRO
 // ----------------------------------------------------------------------------
 
@@ -42,18 +22,14 @@
         cout << "Error " __FILE__ "(" << line << "): " << message
              << "    (failed)" << endl;
 
->>>>>>> 377fd5f6
         if (0 <= testStatus && testStatus <= 100) {
             ++testStatus;
         }
     }
 }
 
-<<<<<<< HEAD
-}  // close unnamed namespace
-
-// ============================================================================
-//               STANDARD BDE TEST DRIVER MACRO ABBREVIATIONS
+// ============================================================================
+//                      STANDARD BDE TEST DRIVER MACROS
 // ----------------------------------------------------------------------------
 
 #define ASSERT       BSLIM_TESTUTIL_ASSERT
@@ -73,29 +49,6 @@
 #define P_           BSLIM_TESTUTIL_P_  // P(X) without '\n'.
 #define T_           BSLIM_TESTUTIL_T_  // Print a tab (w/o newline).
 #define L_           BSLIM_TESTUTIL_L_  // current Line number
-=======
-// ============================================================================
-//                      STANDARD BDE TEST DRIVER MACROS
-// ----------------------------------------------------------------------------
->>>>>>> 377fd5f6
-
-#define ASSERT       BSLIM_TESTUTIL_ASSERT
-#define ASSERTV      BSLIM_TESTUTIL_ASSERTV
-
-#define LOOP_ASSERT  BSLIM_TESTUTIL_LOOP_ASSERT
-#define LOOP0_ASSERT BSLIM_TESTUTIL_LOOP0_ASSERT
-#define LOOP1_ASSERT BSLIM_TESTUTIL_LOOP1_ASSERT
-#define LOOP2_ASSERT BSLIM_TESTUTIL_LOOP2_ASSERT
-#define LOOP3_ASSERT BSLIM_TESTUTIL_LOOP3_ASSERT
-#define LOOP4_ASSERT BSLIM_TESTUTIL_LOOP4_ASSERT
-#define LOOP5_ASSERT BSLIM_TESTUTIL_LOOP5_ASSERT
-#define LOOP6_ASSERT BSLIM_TESTUTIL_LOOP6_ASSERT
-
-#define Q            BSLIM_TESTUTIL_Q   // Quote identifier literally.
-#define P            BSLIM_TESTUTIL_P   // Print identifier and value.
-#define P_           BSLIM_TESTUTIL_P_  // P(X) without '\n'.
-#define T_           BSLIM_TESTUTIL_T_  // Print a tab (w/o newline).
-#define L_           BSLIM_TESTUTIL_L_  // current Line number
 
 // ============================================================================
 //                      USAGE EXAMPLE HELPER FUNCTIONS
@@ -119,11 +72,7 @@
     bool verbose = argc > 2;
     bool veryVerbose = argc > 3;
 
-<<<<<<< HEAD
-    bsl::printf("TEST %s CASE %d\n", __FILE__, test);
-=======
     cout << "TEST " << __FILE__ << " CASE " << test << endl;
->>>>>>> 377fd5f6
 
     switch (test) { case 0:
       case 3: {
