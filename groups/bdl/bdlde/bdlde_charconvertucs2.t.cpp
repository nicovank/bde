--- conflicted
+++ resolved
@@ -91,11 +91,7 @@
 #define T_ cout << "\t" << flush;             // Print tab w/o newline
 
 //=============================================================================
-<<<<<<< HEAD
 //                           CUSTOM TEST APPARATUS
-=======
-//                          CUSTOM TEST APPARATUS
->>>>>>> 6ecadc6d
 //-----------------------------------------------------------------------------
 
 // 'ArrayPrinter(pointer, length)' simplifies printing out array values from
@@ -3453,14 +3449,6 @@
 }
 
 // ----------------------------------------------------------------------------
-<<<<<<< HEAD
-// NOTICE:
-//      Copyright (C) Bloomberg L.P., 2008
-//      All Rights Reserved.
-//      Property of Bloomberg L.P. (BLP)
-//      This software is made available solely pursuant to the
-//      terms of a BLP license agreement which governs its use.
-=======
 // Copyright 2015 Bloomberg Finance L.P.
 //
 // Licensed under the Apache License, Version 2.0 (the "License");
@@ -3474,5 +3462,4 @@
 // WITHOUT WARRANTIES OR CONDITIONS OF ANY KIND, either express or implied.
 // See the License for the specific language governing permissions and
 // limitations under the License.
->>>>>>> 6ecadc6d
 // ----------------------------- END-OF-FILE ----------------------------------