--- conflicted
+++ resolved
@@ -15,9 +15,6 @@
  The order of components within each level is not architecturally significant,
  just alphabetical.
 ..
-<<<<<<< HEAD
-  1. bdls_testutil                                       !DEPRECATED!
-=======
   5. bdls_osutil
 
   4. bdls_pipeutil
@@ -31,13 +28,10 @@
   1. bdls_memoryutil
      bdls_pathutil
      bdls_testutil                                       !DEPRECATED!
->>>>>>> 377fd5f6
 ..
 
 /Component Synopsis
 /------------------
-<<<<<<< HEAD
-=======
 : 'bdls_fdstreambuf':
 :      Provide a stream buffer initialized with a file descriptor.
 :
@@ -62,6 +56,5 @@
 : 'bdls_processutil':
 :      Provide basic platform-independent utilities related to processes.
 :
->>>>>>> 377fd5f6
 : 'bdls_testutil':                                       !DEPRECATED!
 :      Provide test utilities for components in 'bdl' and above.