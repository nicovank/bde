--- conflicted
+++ resolved
@@ -3,9 +3,6 @@
 !! unix-SunOS-*-*-*     _       STL_CXXFLAGS    = -library=no%rwtools7
 !! unix-SunOS-*-*-gcc   _       STL_CXXFLAGS    =
 
-<<<<<<< HEAD
 !! windows-Windows_NT-amd64-*-cl	64	TESTDRIVER_BDEBUILD_CXXFLAGS = $(subst /O2,,$(BDEBUILD_CXXFLAGS))
-=======
 #-lsocket needed for bdls::FileSystemUtil::isRegularFile test
-unix-SunOS              _       MT_LDFLAGS     = -Bdynamic -lpthread -lsocket -Bstatic
->>>>>>> 377fd5f6
+unix-SunOS              _       MT_LDFLAGS     = -Bdynamic -lpthread -lsocket -Bstatic