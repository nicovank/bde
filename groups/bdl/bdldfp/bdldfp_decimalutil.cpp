// bdldfp_decimalutil.cpp                                             -*-C++-*-
#include <bdldfp_decimalutil.h>

#include <bdldfp_decimalconvertutil.h>

#include <bdldfp_uint128.h>

#ifndef INCLUDED_BSLS_IDENT
#include <bsls_ident.h>
#endif
BSLS_IDENT("$Id$")

#include <bdldfp_bufferbuf.h>

#include <bdldfp_decimalplatform.h>

#include <bsl_cmath.h>
#include <bsls_assert.h>
#include <bslmf_assert.h>

#include <errno.h>

#ifdef BDLDFP_DECIMALPLATFORM_DECNUMBER
extern "C" {
#include <decSingle.h>
}
#endif

#ifdef BDLDFP_DECIMALPLATFORM_C99_TR
#  ifndef  __STDC_WANT_DEC_FP__
#    error __STDC_WANT_DEC_FP__ must be defined on the command line!
     BSLMF_ASSERT(false);
#  endif
#endif

#define BDLDFP_DISABLE_COMPILE BSLMF_ASSERT(false)

#ifdef BDLDFP_DECIMALPLATFORM_INTELDFP
extern "C" {
#  include <bid_internal.h>
}
#endif


#include <errno.h>


namespace BloombergLP {
namespace bdldfp {

namespace {


                      // parse helper functions

namespace {

int parseDecimal(Decimal32 *o, const char *s)
{
    return DecimalUtil::parseDecimal32(o,s);
}

int parseDecimal(Decimal64 *o, const char *s)
{
    return DecimalUtil::parseDecimal64(o,s);
}

int parseDecimal(Decimal128 *o, const char *s)
{
    return DecimalUtil::parseDecimal128(o,s);
}

}  // close unnamed namespace

template <class DECIMAL_TYPE, class COEFFICIENT_TYPE>
inline
DECIMAL_TYPE makeDecimal(COEFFICIENT_TYPE coeff, int exponent)
{
    if (exponent > bsl::numeric_limits<DECIMAL_TYPE>::max_exponent) {
        errno = ERANGE;
        DECIMAL_TYPE rv = bsl::numeric_limits<DECIMAL_TYPE>::infinity();
        return (coeff < 0) ? -rv : rv;                                // RETURN
    }

    // TODO: TBD we should not convert through strings - it should be possible
    // to convert directly
    BufferBuf<48> bb;
    bsl::ostream out(&bb);
    out.imbue(bsl::locale::classic());
    out << coeff << 'e' << exponent;

    DECIMAL_TYPE rv;
    int parseResult = parseDecimal(&rv, bb.str());
    BSLS_ASSERT(0 == parseResult);
    return rv;
}

}  // close unnamed namespace

                             // Creator functions


int DecimalUtil::parseDecimal32(Decimal32 *out, const char *str)
{
    BSLS_ASSERT(out != 0);
    BSLS_ASSERT(str != 0);

    *out = DecimalImpUtil::parse32(str);
    return 0;
}

int DecimalUtil::parseDecimal64(Decimal64 *out, const char *str)
{

    BSLS_ASSERT(out != 0);
    BSLS_ASSERT(str != 0);

    *out = DecimalImpUtil::parse64(str);
    return 0;
}

int DecimalUtil::parseDecimal128(Decimal128 *out, const char *str)
{
    BSLS_ASSERT(out != 0);
    BSLS_ASSERT(str != 0);

    *out = DecimalImpUtil::parse128(str);
    return 0;
}


int DecimalUtil::parseDecimal32(Decimal32 *out, const bsl::string& str)
{
    BSLS_ASSERT(out != 0);

    return parseDecimal32(out, str.c_str());
}
int DecimalUtil::parseDecimal64(Decimal64 *out, const bsl::string& str)
{
    BSLS_ASSERT(out != 0);

    return parseDecimal64(out, str.c_str());
}
int DecimalUtil::parseDecimal128(Decimal128 *out, const bsl::string& str)
{
    BSLS_ASSERT(out != 0);

    return parseDecimal128(out, str.c_str());
}

                                // Math functions

Decimal64 DecimalUtil::fma(Decimal64 x, Decimal64 y, Decimal64 z)
{
    Decimal64 rv;
#if defined(BDLDFP_DECIMALPLATFORM_C99_TR) \
 && defined(BDLDFP_DECIMALPLATFORM_C99_NO_FMAD64)
    // TODO TBD Is this OK?  Why don't we have fmad64 on IBM???
    // TODO: I believe that it is not okay -- fma exists not just for
    // performance, but for accuracy, by keeping "ideal" precision, until
    // the operation completes.  -- ADAM
    *rv.data() = (x.value() * y.value()) + z.value();
#elif defined(BDLDFP_DECIMALPLATFORM_C99_TR)
    *rv.data() = fmad64(x.value(), y.value(), z.value());
#elif defined(BDLDFP_DECIMALPLATFORM_DECNUMBER)
    decDoubleFMA(rv.data(),
                 x.data(),
                 y.data(),
                 z.data(),
                 DecimalImpUtil_DecNumber::getDecNumberContext());
#elif defined(BDLDFP_DECIMALPLATFORM_INTELDFP)
    rv.data()->d_raw = __bid64_fma(x.data()->d_raw, y.data()->d_raw, z.data()->d_raw);
#else
BDLDFP_DISABLE_COMPILE; // Unsupported platform
#endif
    return rv;
}

Decimal128 DecimalUtil::fma(Decimal128 x, Decimal128 y, Decimal128 z)
{
    Decimal128 rv;
#ifdef BDLDFP_DECIMALPLATFORM_C99_TR
    *rv.data()= fmad128(x.value(), y.value(), z.value());
#elif defined(BDLDFP_DECIMALPLATFORM_DECNUMBER)
    decQuadFMA(rv.data(),
               x.data(),
               y.data(),
               z.data(),
               DecimalImpUtil_DecNumber::getDecNumberContext());
#elif defined(BDLDFP_DECIMALPLATFORM_INTELDFP)
    rv.data()->d_raw = __bid128_fma(x.data()->d_raw, y.data()->d_raw, z.data()->d_raw);
#else
BDLDFP_DISABLE_COMPILE; // Unsupported platform
#endif
    return rv;
}
                       // Selecting, converting functions

Decimal32 DecimalUtil::fabs(Decimal32 value)
{
    Decimal32 rv;
#ifdef BDLDFP_DECIMALPLATFORM_C99_TR
    *rv.data() = fabsd32(value.value());
#elif defined(BDLDFP_DECIMALPLATFORM_DECNUMBER) \
   || defined(BDLDFP_DECIMALPLATFORM_INTELDFP)
    // TODO TBD Just flip the sign bit, but beware of endianness
    rv = Decimal32(DecimalUtil::fabs(Decimal64(value)));
#else
BDLDFP_DISABLE_COMPILE; // Unsupported platform
#endif
    return rv;
}
Decimal64 DecimalUtil::fabs(Decimal64 value)
{
    Decimal64 rv;
#ifdef BDLDFP_DECIMALPLATFORM_C99_TR
    *rv.data() = fabsd64(value.value());
#elif defined(BDLDFP_DECIMALPLATFORM_DECNUMBER)
    decDoubleAbs(rv.data(),
                 value.data(),
                 DecimalImpUtil_DecNumber::getDecNumberContext());
#elif defined(BDLDFP_DECIMALPLATFORM_INTELDFP)
    rv.data()->d_raw = __bid64_abs(value.data()->d_raw);
#else
BDLDFP_DISABLE_COMPILE; // Unsupported platform
#endif
    return rv;
}
Decimal128 DecimalUtil::fabs(Decimal128 value)
{
    Decimal128 rv;
#ifdef BDLDFP_DECIMALPLATFORM_C99_TR
    *rv.data() = fabsd128(value.value());
#elif defined(BDLDFP_DECIMALPLATFORM_DECNUMBER)
    decQuadAbs(rv.data(),
               value.data(),
               DecimalImpUtil_DecNumber::getDecNumberContext());
#elif defined(BDLDFP_DECIMALPLATFORM_INTELDFP)
    rv.data()->d_raw = __bid128_abs(value.data()->d_raw);
#else
BDLDFP_DISABLE_COMPILE; // Unsupported platform
#endif
    return rv;
}
                        // classification functions

#ifdef BDLDFP_DECIMALPLATFORM_DECNUMBER
static int canonicalizeDecimalValueClassification(int classification)
    // Return a standard mandated constant indicating the kind of floating
    // point value specified by 'classification'.  The behavior is undefined
    // unless 'classification' is a valid classification code for the
    // underlying implementation.  Note that 'classification' is of an
    // implementation defined type, and corresponds to specific underlying
    // library constants.
{
    enum decClass cl = static_cast<decClass>(classification);
    switch (cl) {
    case DEC_CLASS_SNAN:
    case DEC_CLASS_QNAN:          return FP_NAN;                      // RETURN
    case DEC_CLASS_NEG_INF:
    case DEC_CLASS_POS_INF:       return FP_INFINITE;                 // RETURN
    case DEC_CLASS_NEG_ZERO:
    case DEC_CLASS_POS_ZERO:      return FP_ZERO;                     // RETURN
    case DEC_CLASS_NEG_NORMAL:
    case DEC_CLASS_POS_NORMAL:    return FP_NORMAL;                   // RETURN
    case DEC_CLASS_NEG_SUBNORMAL:
    case DEC_CLASS_POS_SUBNORMAL: return FP_SUBNORMAL;                // RETURN
    }
    BSLS_ASSERT(!"Unknown decClass");
    return -1;
}
#elif defined(BDLDFP_DECIMALPLATFORM_INTELDFP)
static int canonicalizeDecimalValueClassification(int classification)
    // Return a standard mandated constant indicating the kind of floating
    // point value specified by 'classification'.  The behavior is undefined
    // unless 'classification' is a valid classification code for the
    // underlying implementation.  Note that 'classification' is of an
    // implementation defined type, and corresponds to specific underlying
    // library constants.
{
    enum class_types cl = static_cast<class_types>(classification);
    switch (cl) {
    case signalingNaN:
    case quietNaN:          return FP_NAN;                      // RETURN
    case negativeInfinity:
    case positiveInfinity:  return FP_INFINITE;                 // RETURN
    case negativeZero:
    case positiveZero:      return FP_ZERO;                     // RETURN
    case negativeNormal:
    case positiveNormal:    return FP_NORMAL;                   // RETURN
    case negativeSubnormal:
    case positiveSubnormal: return FP_SUBNORMAL;                // RETURN
    }
    BSLS_ASSERT(!"Unknown decClass");
    return -1;
}
#endif

int DecimalUtil::classify(Decimal32 x)
{
#ifdef BDLDFP_DECIMALPLATFORM_C99_TR
    return fpclassify(x.value());
#elif defined(BDLDFP_DECIMALPLATFORM_DECNUMBER)
    enum decClass cl = decSingleClass(x.data());
    return canonicalizeDecimalValueClassification(cl);
#elif defined(BDLDFP_DECIMALPLATFORM_INTELDFP)
    return canonicalizeDecimalValueClassification(
                                               __bid32_class(x.data()->d_raw));
#else
BDLDFP_DISABLE_COMPILE; // Unsupported platform
#endif
}
int DecimalUtil::classify(Decimal64 x)
{
#ifdef BDLDFP_DECIMALPLATFORM_C99_TR
    return fpclassify(x.value());
#elif defined(BDLDFP_DECIMALPLATFORM_DECNUMBER)
    enum decClass cl = decDoubleClass(x.data());
    return canonicalizeDecimalValueClassification(cl);
#elif defined(BDLDFP_DECIMALPLATFORM_INTELDFP)
    return canonicalizeDecimalValueClassification(
                                               __bid64_class(x.data()->d_raw));
#else
BDLDFP_DISABLE_COMPILE; // Unsupported platform
#endif
}
int DecimalUtil::classify(Decimal128 x)
{
#ifdef BDLDFP_DECIMALPLATFORM_C99_TR
    return fpclassify(x.value());
#elif defined(BDLDFP_DECIMALPLATFORM_DECNUMBER)
    enum decClass cl = decQuadClass(x.data());
    return canonicalizeDecimalValueClassification(cl);
#elif defined(BDLDFP_DECIMALPLATFORM_INTELDFP)
    return canonicalizeDecimalValueClassification(
                                              __bid128_class(x.data()->d_raw));
#else
BDLDFP_DISABLE_COMPILE; // Unsupported platform
#endif
}

bool DecimalUtil::isNan(Decimal32 x)
{
    return classify(x) == FP_NAN;
}
bool DecimalUtil::isNan(Decimal64 x)
{
    return classify(x) == FP_NAN;
}
bool DecimalUtil::isNan(Decimal128 x)
{
    return classify(x) == FP_NAN;
}

bool DecimalUtil::isInf(Decimal32 x)
{
    return classify(x) == FP_INFINITE;
}
bool DecimalUtil::isInf(Decimal64 x)
{
    return classify(x) == FP_INFINITE;
}
bool DecimalUtil::isInf(Decimal128 x)
{
    return classify(x) == FP_INFINITE;
}

bool DecimalUtil::isFinite(Decimal32 x)
{
    int cl = classify(x);
    return cl != FP_INFINITE && cl != FP_NAN;
}
bool DecimalUtil::isFinite(Decimal64 x)
{
    int cl = classify(x);
    return cl != FP_INFINITE && cl != FP_NAN;
}
bool DecimalUtil::isFinite(Decimal128 x)
{
    int cl = classify(x);
    return cl != FP_INFINITE && cl != FP_NAN;
}

bool DecimalUtil::isNormal(Decimal32 x)
{
    return classify(x) == FP_NORMAL;
}
bool DecimalUtil::isNormal(Decimal64 x)
{
    return classify(x) == FP_NORMAL;
}
bool DecimalUtil::isNormal(Decimal128 x)
{
    return classify(x) == FP_NORMAL;
}

                           // Comparison functions

bool DecimalUtil::isUnordered(Decimal32 x, Decimal32 y)
{
    return isNan(x) || isNan(y);
}
bool DecimalUtil::isUnordered(Decimal64 x, Decimal64 y)
{
    return isNan(x) || isNan(y);
}
bool DecimalUtil::isUnordered(Decimal128 x, Decimal128 y)
{
    return isNan(x) || isNan(y);
}
                             // Rounding functions

Decimal32 DecimalUtil::ceil(Decimal32 x)
{
#ifdef BDLDFP_DECIMALPLATFORM_C99_TR
    return ceild32(x.value());
#elif defined(BDLDFP_DECIMALPLATFORM_DECNUMBER)
    Decimal64 xw(x);
    Decimal64 rv;
    decDoubleToIntegralValue(rv.data(),
                             xw.data(),
                             DecimalImpUtil_DecNumber::getDecNumberContext(),
                             DEC_ROUND_CEILING);
    return Decimal32(rv);
#elif defined(BDLDFP_DECIMALPLATFORM_INTELDFP)
    x.data()->d_raw = __bid32_round_integral_positive(x.data()->d_raw);
    return x;
#else
BDLDFP_DISABLE_COMPILE; // Unsupported platform
#endif
}

Decimal64 DecimalUtil::ceil(Decimal64 x)
{
#ifdef BDLDFP_DECIMALPLATFORM_C99_TR
    return ceild64(x.value());
#elif defined(BDLDFP_DECIMALPLATFORM_DECNUMBER)
    Decimal64 rv;
    decDoubleToIntegralValue(rv.data(),
                             x.data(),
                             DecimalImpUtil_DecNumber::getDecNumberContext(),
                             DEC_ROUND_CEILING);
    return rv;
#elif defined(BDLDFP_DECIMALPLATFORM_INTELDFP)
    x.data()->d_raw = __bid64_round_integral_positive(x.data()->d_raw);
    return x;
#else
BDLDFP_DISABLE_COMPILE; // Unsupported platform
#endif
}

Decimal128 DecimalUtil::ceil(Decimal128 x)
{
#ifdef BDLDFP_DECIMALPLATFORM_C99_TR
    return ceild128(x.value());
#elif defined(BDLDFP_DECIMALPLATFORM_DECNUMBER)
    Decimal128 rv;
    decQuadToIntegralValue(rv.data(),
                           x.data(),
                           DecimalImpUtil_DecNumber::getDecNumberContext(),
                           DEC_ROUND_CEILING);
    return rv;
#elif defined(BDLDFP_DECIMALPLATFORM_INTELDFP)
    x.data()->d_raw = __bid128_round_integral_positive(x.data()->d_raw);
    return x;
#else
BDLDFP_DISABLE_COMPILE; // Unsupported platform
#endif
}

Decimal32 DecimalUtil::floor(Decimal32 x)
{
#ifdef BDLDFP_DECIMALPLATFORM_C99_TR
    return floord32(x.value());
#elif defined(BDLDFP_DECIMALPLATFORM_DECNUMBER)
    Decimal64 xw(x);
    Decimal64 rv;
    decDoubleToIntegralValue(rv.data(),
                             xw.data(),
                             DecimalImpUtil_DecNumber::getDecNumberContext(),
                             DEC_ROUND_FLOOR);
    return Decimal32(rv);
#elif defined(BDLDFP_DECIMALPLATFORM_INTELDFP)
    x.data()->d_raw = __bid32_round_integral_negative(x.data()->d_raw);
    return x;
#else
BDLDFP_DISABLE_COMPILE; // Unsupported platform
#endif
}

Decimal64 DecimalUtil::floor(Decimal64 x)
{
#ifdef BDLDFP_DECIMALPLATFORM_C99_TR
    return floord64(x.value());
#elif defined(BDLDFP_DECIMALPLATFORM_DECNUMBER)
    Decimal64 rv;
    decDoubleToIntegralValue(rv.data(),
                             x.data(),
                             DecimalImpUtil_DecNumber::getDecNumberContext(),
                             DEC_ROUND_FLOOR);
    return rv;
#elif defined(BDLDFP_DECIMALPLATFORM_INTELDFP)
    x.data()->d_raw = __bid64_round_integral_negative(x.data()->d_raw);
    return x;
#else
BDLDFP_DISABLE_COMPILE; // Unsupported platform
#endif
}

Decimal128 DecimalUtil::floor(Decimal128 x)
{
#ifdef BDLDFP_DECIMALPLATFORM_C99_TR
    return floord128(x.value());
#elif defined(BDLDFP_DECIMALPLATFORM_DECNUMBER)
    Decimal128 rv;
    decQuadToIntegralValue(rv.data(),
                           x.data(),
                           DecimalImpUtil_DecNumber::getDecNumberContext(),
                           DEC_ROUND_FLOOR);
    return rv;
#elif defined(BDLDFP_DECIMALPLATFORM_INTELDFP)
    x.data()->d_raw = __bid128_round_integral_negative(x.data()->d_raw);
    return x;
#else
BDLDFP_DISABLE_COMPILE; // Unsupported platform
#endif
}

Decimal32 DecimalUtil::trunc(Decimal32 x)
{
#ifdef BDLDFP_DECIMALPLATFORM_C99_TR
    return truncd32(x.value());
#elif defined(BDLDFP_DECIMALPLATFORM_DECNUMBER)
    Decimal64 xw(x);
    Decimal64 rv;
    decDoubleToIntegralValue(rv.data(),
                             xw.data(),
                             DecimalImpUtil_DecNumber::getDecNumberContext(),
                             DEC_ROUND_DOWN);
    return Decimal32(rv);
#elif defined(BDLDFP_DECIMALPLATFORM_INTELDFP)
    x.data()->d_raw = __bid32_round_integral_zero(x.data()->d_raw);
    return x;
#else
BDLDFP_DISABLE_COMPILE; // Unsupported platform
#endif
}

Decimal64 DecimalUtil::trunc(Decimal64 x)
{
#ifdef BDLDFP_DECIMALPLATFORM_C99_TR
    return truncd64(x.value());
#elif defined(BDLDFP_DECIMALPLATFORM_DECNUMBER)
    Decimal64 rv;
    decDoubleToIntegralValue(rv.data(),
                             x.data(),
                             DecimalImpUtil_DecNumber::getDecNumberContext(),
                             DEC_ROUND_DOWN);
    return rv;
#elif defined(BDLDFP_DECIMALPLATFORM_INTELDFP)
    x.data()->d_raw = __bid64_round_integral_zero(x.data()->d_raw);
    return x;
#else
BDLDFP_DISABLE_COMPILE; // Unsupported platform
#endif
}

Decimal128 DecimalUtil::trunc(Decimal128 x)
{
#ifdef BDLDFP_DECIMALPLATFORM_C99_TR
    return truncd128(x.value());
#elif defined(BDLDFP_DECIMALPLATFORM_DECNUMBER)
    Decimal128 rv;
    decQuadToIntegralValue(rv.data(),
                           x.data(),
                           DecimalImpUtil_DecNumber::getDecNumberContext(),
                           DEC_ROUND_DOWN);
    return rv;
#elif defined(BDLDFP_DECIMALPLATFORM_INTELDFP)
    x.data()->d_raw = __bid128_round_integral_zero(x.data()->d_raw);
    return x;
#else
BDLDFP_DISABLE_COMPILE; // Unsupported platform
#endif
}

Decimal32 DecimalUtil::round(Decimal32 x)
{
#ifdef BDLDFP_DECIMALPLATFORM_C99_TR
    return roundd32(x.value());
#elif defined(BDLDFP_DECIMALPLATFORM_DECNUMBER)
    Decimal64 xw(x);
    Decimal64 rv;
    decDoubleToIntegralValue(rv.data(),
                             xw.data(),
                             DecimalImpUtil_DecNumber::getDecNumberContext(),
                             DEC_ROUND_HALF_UP);
    return Decimal32(rv);
#elif defined(BDLDFP_DECIMALPLATFORM_INTELDFP)
    x.data()->d_raw = __bid32_round_integral_nearest_away(x.data()->d_raw);
    return x;
#else
BDLDFP_DISABLE_COMPILE; // Unsupported platform
#endif
}

Decimal64 DecimalUtil::round(Decimal64 x)
{
#ifdef BDLDFP_DECIMALPLATFORM_C99_TR
    return roundd64(x.value());
#elif defined(BDLDFP_DECIMALPLATFORM_DECNUMBER)
    Decimal64 rv;
    decDoubleToIntegralValue(rv.data(),
                             x.data(),
                             DecimalImpUtil_DecNumber::getDecNumberContext(),
                             DEC_ROUND_HALF_UP);
    return rv;
#elif defined(BDLDFP_DECIMALPLATFORM_INTELDFP)
    x.data()->d_raw = __bid64_round_integral_nearest_away(x.data()->d_raw);
    return x;
#else
BDLDFP_DISABLE_COMPILE; // Unsupported platform
#endif
}

Decimal128 DecimalUtil::round(Decimal128 x)
{
#ifdef BDLDFP_DECIMALPLATFORM_C99_TR
    return roundd128(x.value());
#elif defined(BDLDFP_DECIMALPLATFORM_DECNUMBER)
    Decimal128 rv;
    decQuadToIntegralValue(rv.data(),
                           x.data(),
                           DecimalImpUtil_DecNumber::getDecNumberContext(),
                           DEC_ROUND_HALF_UP);
    return rv;
#elif defined(BDLDFP_DECIMALPLATFORM_INTELDFP)
    x.data()->d_raw = __bid128_round_integral_nearest_away(x.data()->d_raw);
    return x;
#else
BDLDFP_DISABLE_COMPILE; // Unsupported platform
#endif
}

                             // Quantum functions

<<<<<<< HEAD
Decimal64 DecimalUtil::multiplyByPowerOf10(Decimal64 value, int exponent)
{
    BSLS_ASSERT(-1999999997 <= exponent);
    BSLS_ASSERT(               exponent <= 99999999);

#ifdef BDLDFP_DECIMALPLATFORM_C99_TR
    return scalblnd64(*value.data(), exponent);
#elif defined(BDLDFP_DECIMALPLATFORM_DPD)
    long long longLongExponent = exponent;
    Decimal64 result = value;
    decDoubleScaleB(result.data(),
                    value.data(),
                    makeDecimal64(longLongExponent, 0).data(),
                    DecimalImpUtil_DecNumber::getDecNumberContext());
    return result;
#elif defined(BDLDFP_DECIMALPLATFORM_INTELDFP)
    value.data()->d_raw = __bid64_scalbn(value.data()->d_raw, exponent);
    return value;
#else
BDLDFP_DISABLE_COMPILE; // Unsupported platform
#endif
}

=======
>>>>>>> b2b8502d
Decimal64 DecimalUtil::multiplyByPowerOf10(Decimal64 value, Decimal64 exponent)
{
    BSLS_ASSERT_SAFE(
      makeDecimal64(-1999999997, 0) <= exponent);
    BSLS_ASSERT_SAFE(                  exponent <= makeDecimal64(99999999, 0));

#ifdef BDLDFP_DECIMALPLATFORM_C99_TR
    const int intExponent = __d64_to_long_long(*exponent.data());
    return scalblnd64(*value.data(), intExponent);
#elif defined(BDLDFP_DECIMALPLATFORM_DPD)
    Decimal64 result = value;
    decDoubleScaleB(result.data(),
                    value.data(),
                    exponent.data(),
                    DecimalImpUtil_DecNumber::getDecNumberContext());
    return result;
#elif defined(BDLDFP_DECIMALPLATFORM_INTELDFP)
    value.data()->d_raw = __bid64_scalbn(value.data()->d_raw, __bid64_to_int32_int(exponent.data()->d_raw));
    return value;
#else
BDLDFP_DISABLE_COMPILE; // Unsupported platform
#endif
}

<<<<<<< HEAD
Decimal128 DecimalUtil::multiplyByPowerOf10(Decimal128 value, int exponent)
{
    BSLS_ASSERT(-1999999997 <= exponent);
    BSLS_ASSERT(               exponent <= 99999999);

#ifdef BDLDFP_DECIMALPLATFORM_C99_TR
    return scalblnd128(*value.data(), exponent);
#elif defined(BDLDFP_DECIMALPLATFORM_DPD)
    Decimal128 result = value;
    DecimalImpUtil::ValueType128 scale =
                                DecimalImpUtil::makeDecimalRaw128(exponent, 0);
    decQuadScaleB(result.data(),
                  value.data(),
                  &scale,
                  DecimalImpUtil_DecNumber::getDecNumberContext());
    return result;
#elif defined(BDLDFP_DECIMALPLATFORM_INTELDFP)
    value.data()->d_raw = __bid128_scalbn(value.data()->d_raw, exponent);
    return value;
#else
BDLDFP_DISABLE_COMPILE; // Unsupported platform
#endif
}

=======
>>>>>>> b2b8502d
Decimal128 DecimalUtil::multiplyByPowerOf10(Decimal128 value,
                                            Decimal128 exponent)
{
#ifdef BDLDFP_DECIMALPLATFORM_C99_TR
    const int intExponent = __d128_to_long_long(*exponent.data());
    return scalblnd128(*value.data(), intExponent);
#elif defined(BDLDFP_DECIMALPLATFORM_DPD)
    Decimal128 result = value;
    decQuadScaleB(result.data(),
                  value.data(),
                  exponent.data(),
                  DecimalImpUtil_DecNumber::getDecNumberContext());
    return result;
#elif defined(BDLDFP_DECIMALPLATFORM_INTELDFP)
    value.data()->d_raw = __bid128_scalbn(value.data()->d_raw, __bid128_to_int32_int(exponent.data()->d_raw));
    return value;
#else
BDLDFP_DISABLE_COMPILE; // Unsupported platform
#endif
}

Decimal64 DecimalUtil::quantize(Decimal64 value, Decimal64 exponent)
{
#ifdef BDLDFP_DECIMALPLATFORM_C99_TR
    return quantized64(*value.data(), *exponent.data());
#elif defined(BDLDFP_DECIMALPLATFORM_DPD)
    Decimal64 result = value;
    decDoubleQuantize(result.data(),
                      value.data(),
                      exponent.data(),
                      DecimalImpUtil_DecNumber::getDecNumberContext());
    return result;
#elif defined(BDLDFP_DECIMALPLATFORM_INTELDFP)
    value.data()->d_raw = __bid64_quantize(value.data()->d_raw, exponent.data()->d_raw);
    return value;
#else
BDLDFP_DISABLE_COMPILE; // Unsupported platform
#endif
}

Decimal128 DecimalUtil::quantize(Decimal128 x, Decimal128 y)
{
#ifdef BDLDFP_DECIMALPLATFORM_C99_TR
    return quantized128(*x.data(), *y.data());
#elif defined(BDLDFP_DECIMALPLATFORM_DPD)
    Decimal128 rv = x;
    decQuadQuantize(rv.data(),
                    x.data(),
                    y.data(),
                    DecimalImpUtil_DecNumber::getDecNumberContext());
    return rv;
#elif defined(BDLDFP_DECIMALPLATFORM_INTELDFP)
    x.data()->d_raw = __bid128_quantize(x.data()->d_raw, y.data()->d_raw);
    return x;
#else
BDLDFP_DISABLE_COMPILE; // Unsupported platform
#endif
}

int DecimalUtil::quantum(Decimal64 x)
{
    BSLS_ASSERT(!isInf(x));
    BSLS_ASSERT(!isNan(x));
#ifdef BDLDFP_DECIMALPLATFORM_C99_TR
    const int d64_bias = 398;
    return __d64_biased_exponent(*x.data()) - d64_bias;
#elif defined(BDLDFP_DECIMALPLATFORM_DPD)
    return decDoubleGetExponent(x.data());
#elif defined(BDLDFP_DECIMALPLATFORM_INTELDFP)
    BID_UINT64 sign;
    int exponent;
    BID_UINT64 coeff;
    unpack_BID64(&sign, &exponent, &coeff, x.data()->d_raw);
    return exponent - DECIMAL_EXPONENT_BIAS;
#else
BDLDFP_DISABLE_COMPILE; // Unsupported platform
#endif
}

int DecimalUtil::quantum(Decimal128 x)
{
    BSLS_ASSERT(!isInf(x));
    BSLS_ASSERT(!isNan(x));

#ifdef BDLDFP_DECIMALPLATFORM_C99_TR
    const int d128_bias = 6176;
    return __d128_biased_exponent(*x.data()) - d128_bias;
#elif defined(BDLDFP_DECIMALPLATFORM_DPD)
    return decQuadGetExponent(x.data());
#elif defined(BDLDFP_DECIMALPLATFORM_INTELDFP)
    BID_UINT64 sign;
    int exponent;
    BID_UINT128 coeff;
    unpack_BID128_value(&sign, &exponent, &coeff, x.data()->d_raw);
    return exponent - DECIMAL_EXPONENT_BIAS_128;
#else
BDLDFP_DISABLE_COMPILE; // Unsupported platform
#endif
}

bool DecimalUtil::sameQuantum(Decimal64 x, Decimal64 y)
{
#ifdef BDLDFP_DECIMALPLATFORM_C99_TR
    return samequantumd64(*x.data(), *y.data());
#elif defined(BDLDFP_DECIMALPLATFORM_DPD)
    return decDoubleSameQuantum(x.data(), y.data()) == 1;
#elif defined(BDLDFP_DECIMALPLATFORM_INTELDFP)
    return __bid64_sameQuantum(x.data()->d_raw, y.data()->d_raw);
#else
BDLDFP_DISABLE_COMPILE; // Unsupported platform
#endif
}

bool DecimalUtil::sameQuantum(Decimal128 x, Decimal128 y)
{
#ifdef BDLDFP_DECIMALPLATFORM_C99_TR
    return samequantumd128(*x.data(), *y.data());
#elif defined(BDLDFP_DECIMALPLATFORM_DPD)
    return decQuadSameQuantum(x.data(), y.data()) == 1;
#elif defined(BDLDFP_DECIMALPLATFORM_INTELDFP)
    return __bid128_sameQuantum(x.data()->d_raw, y.data()->d_raw);
#else
BDLDFP_DISABLE_COMPILE; // Unsupported platform
#endif
}

}  // close package namespace
}  // close enterprise namespace

// ----------------------------------------------------------------------------
// Copyright (C) 2014 Bloomberg L.P.
//
// Permission is hereby granted, free of charge, to any person obtaining a copy
// of this software and associated documentation files (the "Software"), to
// deal in the Software without restriction, including without limitation the
// rights to use, copy, modify, merge, publish, distribute, sublicense, and/or
// sell copies of the Software, and to permit persons to whom the Software is
// furnished to do so, subject to the following conditions:
//
// The above copyright notice and this permission notice shall be included in
// all copies or substantial portions of the Software.
//
// THE SOFTWARE IS PROVIDED "AS IS", WITHOUT WARRANTY OF ANY KIND, EXPRESS OR
// IMPLIED, INCLUDING BUT NOT LIMITED TO THE WARRANTIES OF MERCHANTABILITY,
// FITNESS FOR A PARTICULAR PURPOSE AND NONINFRINGEMENT.  IN NO EVENT SHALL THE
// AUTHORS OR COPYRIGHT HOLDERS BE LIABLE FOR ANY CLAIM, DAMAGES OR OTHER
// LIABILITY, WHETHER IN AN ACTION OF CONTRACT, TORT OR OTHERWISE, ARISING
// FROM, OUT OF OR IN CONNECTION WITH THE SOFTWARE OR THE USE OR OTHER DEALINGS
// IN THE SOFTWARE.
// ----------------------------- END-OF-FILE ----------------------------------<|MERGE_RESOLUTION|>--- conflicted
+++ resolved
@@ -644,32 +644,6 @@
 
                              // Quantum functions
 
-<<<<<<< HEAD
-Decimal64 DecimalUtil::multiplyByPowerOf10(Decimal64 value, int exponent)
-{
-    BSLS_ASSERT(-1999999997 <= exponent);
-    BSLS_ASSERT(               exponent <= 99999999);
-
-#ifdef BDLDFP_DECIMALPLATFORM_C99_TR
-    return scalblnd64(*value.data(), exponent);
-#elif defined(BDLDFP_DECIMALPLATFORM_DPD)
-    long long longLongExponent = exponent;
-    Decimal64 result = value;
-    decDoubleScaleB(result.data(),
-                    value.data(),
-                    makeDecimal64(longLongExponent, 0).data(),
-                    DecimalImpUtil_DecNumber::getDecNumberContext());
-    return result;
-#elif defined(BDLDFP_DECIMALPLATFORM_INTELDFP)
-    value.data()->d_raw = __bid64_scalbn(value.data()->d_raw, exponent);
-    return value;
-#else
-BDLDFP_DISABLE_COMPILE; // Unsupported platform
-#endif
-}
-
-=======
->>>>>>> b2b8502d
 Decimal64 DecimalUtil::multiplyByPowerOf10(Decimal64 value, Decimal64 exponent)
 {
     BSLS_ASSERT_SAFE(
@@ -694,33 +668,6 @@
 #endif
 }
 
-<<<<<<< HEAD
-Decimal128 DecimalUtil::multiplyByPowerOf10(Decimal128 value, int exponent)
-{
-    BSLS_ASSERT(-1999999997 <= exponent);
-    BSLS_ASSERT(               exponent <= 99999999);
-
-#ifdef BDLDFP_DECIMALPLATFORM_C99_TR
-    return scalblnd128(*value.data(), exponent);
-#elif defined(BDLDFP_DECIMALPLATFORM_DPD)
-    Decimal128 result = value;
-    DecimalImpUtil::ValueType128 scale =
-                                DecimalImpUtil::makeDecimalRaw128(exponent, 0);
-    decQuadScaleB(result.data(),
-                  value.data(),
-                  &scale,
-                  DecimalImpUtil_DecNumber::getDecNumberContext());
-    return result;
-#elif defined(BDLDFP_DECIMALPLATFORM_INTELDFP)
-    value.data()->d_raw = __bid128_scalbn(value.data()->d_raw, exponent);
-    return value;
-#else
-BDLDFP_DISABLE_COMPILE; // Unsupported platform
-#endif
-}
-
-=======
->>>>>>> b2b8502d
 Decimal128 DecimalUtil::multiplyByPowerOf10(Decimal128 value,
                                             Decimal128 exponent)
 {
