--- conflicted
+++ resolved
@@ -9,39 +9,16 @@
 
 /Hierarchical Synopsis
 /---------------------
-<<<<<<< HEAD
- The 'bdldfp' package currently has 14 components having 7 levels of physical
-=======
  The 'bdldfp' package currently has 15 components having 7 levels of physical
->>>>>>> 1609c315
  dependency.  The list below shows the hierarchical ordering of the components.
  The order of components within each level is not architecturally significant,
  just alphabetical.
 ..
   7. bdldfp_decimalconvertutil
-<<<<<<< HEAD
-
-  6. bdldfp_decimalconvertutil_decnumber
-     bdldfp_decimalconvertutil_ibmxlc
-     bdldfp_decimalconvertutil_inteldfp
-     bdldfp_decimalutil
-
-  5. bdldfp_decimal
-
-  4. bdldfp_decimalimputil
-
-  3. bdldfp_decimalimputil_decnumber
-     bdldfp_decimalimputil_ibmxlc
-     bdldfp_decimalimputil_inteldfp
-
-  2. bdldfp_denselypackeddecimalimputil
-     bdldfp_intelimpwrapper
-=======
 
   6. bdldfp_decimalutil
 
   5. bdldfp_decimal
->>>>>>> 1609c315
 
   4. bdldfp_binaryintegraldecimalimputil
      bdldfp_decimalimputil
@@ -71,31 +48,8 @@
 : 'bdldfp_decimalconvertutil':
 :      Provide decimal floating-point conversion functions.
 :
-<<<<<<< HEAD
-: 'bdldfp_decimalconvertutil_decnumber':
-:      Provide decimal floating-point conversion functions for decNumber.
-:
-: 'bdldfp_decimalconvertutil_ibmxlc':
-:      Provide decimal floating-point conversion functions.
-:
-: 'bdldfp_decimalconvertutil_inteldfp':
-:      Provide decimal floating-point conversion functions for Intel DFP.
-:
 : 'bdldfp_decimalimputil':
 :      Provide a unified low-level interface for decimal floating point.
-:
-: 'bdldfp_decimalimputil_decnumber':
-:      Provide utility implementing decimal FP on the decNumber library.
-:
-: 'bdldfp_decimalimputil_ibmxlc':
-:      Provide utility to implement decimal 'float's on the IBM compiler.
-:
-: 'bdldfp_decimalimputil_inteldfp':
-:      Provide utility to implement decimal 'float's on the Intel library.
-=======
-: 'bdldfp_decimalimputil':
-:      Provide a unified low-level interface for decimal floating point.
->>>>>>> 1609c315
 :
 : 'bdldfp_decimalplatform':
 :      Provide decimal floating-point platform information macros.
