 bdlt.txt

@PURPOSE: Provide date and time vocabulary types, and related utilities.

@MNEMONIC: Basic Development Library Time (bdlt)

@AUTHOR: Steven Breitstein (sbreitstein)

@DESCRIPTION: The 'bdlt' ("Basic Development Library Time") package provides
 vocabulary types for representing date, time, and datetime values, and
 utilities providing non-primitive functionality on the value types.

 Additional utilities provide:
: o Current date, time, and local-time offset values.
: o Conversion between different date and time representations.
: o Arithmetic and validation functions

 See {Value Types} and {Utilities} below for overviews of the types and
 functions provided by this package.

/Hierarchical Synopsis
/---------------------
<<<<<<< HEAD
 The 'bdlt' package currently has 20 components having 7 levels of physical
=======
 The 'bdlt' package currently has 28 components having 7 levels of physical
>>>>>>> 377fd5f6
 dependency.  The list below shows the hierarchical ordering of the components.
 The order of components within each level is not architecturally significant,
 just alphabetical.
..
  7. bdlt_currenttime
     bdlt_defaultcalendarcache
     bdlt_iso8601util

  6. bdlt_calendarcache
     bdlt_datetimetz
     bdlt_localtimeoffset

  5. bdlt_calendar
     bdlt_calendarloader
     bdlt_datetimeutil
     bdlt_datetz
     bdlt_epochutil

  4. bdlt_datetime
     bdlt_dateutil
<<<<<<< HEAD
=======
     bdlt_packedcalendar
>>>>>>> 377fd5f6
     bdlt_timetz

  3. bdlt_date
     bdlt_intervalconversionutil
     bdlt_time

  2. bdlt_datetimeinterval
     bdlt_dayofweekset
     bdlt_delegatingdateimputil                          !DEPRECATED!

  1. bdlt_calendarreverseiteratoradapter
     bdlt_dayofweek
     bdlt_iso8601utilconfiguration
     bdlt_monthofyear
     bdlt_posixdateimputil                               !DEPRECATED!
     bdlt_serialdateimputil
     bdlt_timeunitratio
..

/Component Synopsis
/------------------
: 'bdlt_calendar':
:      Provide fast repository for accessing weekend/holiday information.
:
: 'bdlt_calendarcache':
:      Provide an efficient cache for read-only 'bdlt::Calendar' objects.
:
: 'bdlt_calendarloader':
:      Provide a protocol (or pure interface) for loading calendars.
:
: 'bdlt_calendarreverseiteratoradapter':
:      Provide reverse iterator adapter for calendar iterators.
:
: 'bdlt_currenttime':
:      Provide utilities to retrieve the current time.
:
: 'bdlt_date':
:      Provide a value-semantic type to represent dates.
:
: 'bdlt_datetime':
:      Provide a value-semantic type representing both date and time.
:
: 'bdlt_datetimeinterval':
:      Provide a representation of an interval of time.
:
: 'bdlt_datetimetz':
:      Provide a representation of a date and time with time zone offset.
:
: 'bdlt_datetimeutil':
:      Provide common non-primitive operations on 'bdlt::Datetime'.
:
: 'bdlt_datetz':
:      Provide a representation of a date with time zone offset.
:
: 'bdlt_dateutil':
:      Provide common non-primitive operations on date objects.
:
: 'bdlt_dayofweek':
:      Provide an enumeration of the set of days of the week.
:
: 'bdlt_dayofweekset':
:      Provide an ordered set of (unique) 'bdlt::DayOfWeek::Enum' values.
:
<<<<<<< HEAD
=======
: 'bdlt_defaultcalendarcache':
:      Provide a process-wide default 'bdlt::CalendarCache' object.
:
>>>>>>> 377fd5f6
: 'bdlt_delegatingdateimputil':                          !DEPRECATED!
:      Provide low-level support functions for date-value manipulation.
:
: 'bdlt_epochutil':
:      Conversion between absolute/relative time with respect to epoch.
:
: 'bdlt_intervalconversionutil':
:      Provide functions to convert between time-interval representations.
:
: 'bdlt_iso8601util':
:      Provide conversions between date/time objects and ISO 8601 strings.
:
: 'bdlt_iso8601utilconfiguration':
:      Provide an attribute class to configure ISO 8601 string generation.
:
: 'bdlt_localtimeoffset':
:      Provide utilities to retrieve the local time offset.
:
: 'bdlt_monthofyear':
:      Enumerate the set of month-of-year values.
:
<<<<<<< HEAD
=======
: 'bdlt_packedcalendar':
:      Provide a compact repository for weekend/holiday information.
:
>>>>>>> 377fd5f6
: 'bdlt_posixdateimputil':                               !DEPRECATED!
:      Provide low-level support functions for date-value manipulation.
:
: 'bdlt_serialdateimputil':
:      Provide low-level support functions for date-value manipulation.
:
: 'bdlt_time':
:      Provide a value-semantic time-of-day type (millisecond resolution).
:
: 'bdlt_timetz':
:      Provide a representation of a time with time zone offset.
:
: 'bdlt_timeunitratio':
:      Provide constants characterizing ratios between common time units.

/Value Types
/-----------
 This package defines value-semantic types that represent dates, times (of
 day), and combined date and time values.  For each of these "time" types,
 there is a related type that also holds a time offset value from UTC.  There
 are also enumerated types representing the months of the year and the days of
 the week.

/Value Types: 'Date', 'Time' and 'Datetime'
/ - - - - - - - - - - - - - - - - - - - - -
 The 'bdlt' package defines 'bdlt::Date' to represent date values, 'bdlt::Time'
 to represent time values (to millisecond resolution) within a day, and the
 combined 'bdlt::Datetime', to represent all points in time (to millisecond
 resolution) across the range of date values.  The ranges of each type are
 shown below.
..
  Type     Range
  -------  ------------------------------------------------------
  Date     [0001/01/01              ..  9999/12/31              ]
  Time     [           00:00:00.000 ..             23:59:59.999 ]
  Datetime [0001/01/01_00:00:00.000 ..  9999/12/31_23:59:59.999 ]
..
 Further note that:
: o The date values follow the proleptic Gregorian calendar.
: o The definition of 'bdlt::Datetime' does *not* allow for leap seconds.

 The above classes define values representing points on a timeline (e.g., dates
 on a calendar, positions on a clock) whereas the 'bdlt::DatetimeInterval'
 class represents the *difference* (to millisecond resolution) between those
 points.
..
  Type             Difference Type
  -------          ----------------
  Date             int (days)
  Time             DatetimeInterval
  Datetime         DatetimeInterval
  DatetimeInterval DatetimeInterval
..
 Each of these classes are designed to hold date and time values, but do not
 themselves provide means for obtaining values such as current time and date.
 Those values are available via separate utility components.  See {Obtaining
 Current Date, Time, and Local-Time Offset Values}.

/Singular 'Time' and 'Datetime' Values
/-  -  -  -  -  -  -  -  -  -  -  -  -
 The 'bdlt::Time' class defines a singular value, "24:00:00.000", which is also
 the default-constructed value.  This singular value is distinguished in two
 ways:

: o Relational comparisons to other time values are disallowed -- the behavior
:   is undefined.  Note that comparisons of equality and inequality to other
:   values *are* legal.
:
:   o Note that the singular value cannot appear as a key value in any of the
:     standard ordered containers (which require weak ordering of keys).
:
: o The singular value is implicitly converted to "00:00:00.000" (midnight) in
:   arithmetic operations using 'bdlt::Time' values.

 Similarly, the 'bdlt::Datetime' class defines one singular value,
 "0001/01/01_24:00:00.000", which happens to be the default constructed value.
 The restrictions and semantics of this value parallel those of the singular
 'bdlt::Time' value.

 Some applications use the singular values of these types as placeholders when
 a value must be provided but is not known.  (See 'bdetu_unset'.)

/Timezone Augmented Value Types: 'DateTz', 'TimeTz' and 'DatetimeTz'
/- - - - - - - - - - - - - - - - - - - - - - - - - - - - - - - - - -
 For each of the basic date and time types there is a corresponding
 value-semantic type that is augmented with a value representing an offset (in
 minutes) from UTC.  Note that other BDE types represent local time offset as
 seconds (e.g., the 'seconds' attribute of 'bsls::TimeInterval').

 The local time offset augmented types are:
..
  Basis Type    Augmented Type
  ----------    ----------------
  bldt:Date     bdlt::DateTz
  bldt:Time     bdlt::TimeTz
  bldt:Datetime bdlt::DatetimeTz
..
 These types are not normalized to a common time zone when they are compared,
 hence, equality between objects of any of these types requires that the object
 have both the same local time and the same local-time offset values.  To
 determine *equivalence* between such objects, each of these classes provides a
 'utc*' accessor method.

 These types themselves do not validate that the combinations of dates, times,
 and local-time offset values they hold correspond to a valid time in any
 officially recognized time zone.  See {Obtaining Current Date, Time, and
 Local-Time Offset Values}.

/Enumerated Values
/- - - - - - - - -
 The 'bdlt' package provides enumerations in 'bdlt_monthofyear' and
 'bdlt_dayofweek'.  The 'bdlt_dayofweekset' provides an efficient, ordered
 container of unique 'btdl::DayofWeek::Enum' values (i.e., containing no more
 than seven elements).

/Utilities
/---------
 This package provides utility components that:

: o Provide current date, time, and local-time offset values.
: o Provide date arithmetic functions.
: o Provide a wide variety of conversion methods: between the value types
:   defined in this package, between the package value types and standard types
:   for date and time, between time values in different standard units (e.g.,
:   hours, minutes, nanoseconds).

/Obtaining Current Date, Time, and Local-Time Offset Values
/ - - - - - - - - - - - - - - - - - - - - - - - - - - - - -
 The 'bdlt_currenttime' component provides:

: o A 'bdlt::Datetime' value for the current UTC time.
: o A 'bdlt::Datetime' value for the current local time.
: o A 'bsls::TimeInterval' from the start of the epoch.

 The 'bdlt_localtimeoffset' component defines a function that returns the
 offset of the host machines designated time zone (as set by the system
 administrator) from UTC, including adjustments between standard and
 daylight-saving time, as of a given UTC time and date.  For local-time offset
 for arbitrary time zones see the {'baetzo'} package.

 Both 'bdlt::CurrentTime' and 'bdlt::LocalTimeOffset' obtain their values via
 user-installed callback functions.  The default callbacks obtain their values
 from platform appropriate system calls.  User-defined callbacks can provide
 high-performance (e.g., cached) alternatives to the default system calls, can
 be instrumented to gather statistics, and can simulate the passage of time for
 test scenarios.

/Advanced Date Arithmetic: 'bdlt::DateUtil'
/ - - - - - - - - - - - - - - - - - - - - -
 The 'bdet_dateutil' component provides functions on 'bdlt::Date' values that
 extend those provided by the 'bdlt::Date' class itself.  For example:

: o Calculate the 'bdlt::Date' that is a specified number of months -- or years
:   -- before or after a given date.  Two different end-of-month conventions
:   are provided.
:
: o Find the next -- or previous -- occurrence of a given day of week relative
:   to a specified date (inclusive or exclusive of that specified date).
:
: o Find the date of a specified day of week that is the *nth* (e.g., 1st, 3rd)
:   or last occurrence in a specified year and month.

 This utility also provides a function for conversion of 'bdlt::Date' values to
 and from 'int' values in the "YYYYMMDD" format.

/Conversion of 'Date', 'Time' and 'Datetime' Values
/ - - - - - - - - - - - - - - - - - - - - - - - - -
 Several utility components of 'bdlt' provide functions for the conversion of
 date and time types to other types, some defined in the C++ Standard, others
 defined elsewhere in BDE.  In particular, the 'bdlt_epochutil' component
 provides functions that convert 'bdlt::Datetime' values (in UTC) -- understood
 to represent an absolute date and time in UTC -- to equivalent difference
 values measured from the start of the Unix standard epoch
 (1970/01/01_00:00:00.000 UTC).
..
  Component          Conversions
  -----------------  --------------------------------------------------------
  bdlt_dateutil      bdlt::Date     <=> 'int' in "YYYYMMDD" format

  bdlt_datetimeutil  bdlt::Datetime <=> bsl::tm

  bdlt_epochutil     bdlt::Datetime <=> bsl::time_t            from the epoch
                     bdlt::Datetime <=> bdlt::TimeT64          from the epoch
                     bdlt::Datetime <=> bsls::TimeInterval     from the epoch
                     bdlt::Datetime <=> bdlt::DateTimeInterval from the epoch

  bdlt_intervalconversionutil
                     bdlt::DatetimeInterval
                                    <=> bsls::TimeInterval
  bdlt_serialdateimputil
                     bdlt::Date     <=> 'int' in the range '[1 .. 3652059]'
                                        (corresponding to
                                        '[00001/01/01 .. 9999/12/31]')
..

/Conversion of Conventional Time Units
/- - - - - - - - - - - - - - - - - - -
 The 'bdlt_timeunitratio' component provides a set of constants that express
 the ratios between standard time units such as days, hours, ..., nanoseconds.
 One example is 'bdlt::TimeUnitRatio::k_MILLISECONDS_PER_MINUTE'.

/Usage
/-----
 This section illustrates intended use of these components.

/Example 1: Celebrating Milestone Dates
/ - - - - - - - - - - - - - - - - - - -
 Date and time calculations are simple in principle but tedious and error-
 prone in practice.  Consequently, people tend to schedule events on dates that
 are easy to calculate -- e.g., first of the month, anniversary dates -- even
 though we know that not all months and years express intervals of the same
 length.  Access to a rich set of types and utilities for date and time
 calculations affords us other options.

 Suppose we wish to commemorate the 20,000th day since our birth.

 First, create a 'bdlt::Datetime' object to represent our date of birth.  Let
 us assume that we were born at the exact start of the Unix epoch:
..
    bdlt::Datetime dtBirthday = bdlt::EpochUtil::epoch();
    assert(bdlt::Datetime(1970, 1, 1, 0, 0, 0, 0) == dtBirthday);
..
 Next, we calculate the milestone date (and time).
..
    bdlt::Datetime dt20k(dtBirthday);  dt20k.addDays(20000);
    assert(bdlt::DatetimeInterval(20000) == dt20k - dtBirthday);

    bsl::cout << dt20k << bsl::endl;
..
 and find:
..
  04OCT2024_00:00:00.000
..
 The above value represents UTC date and time values.  We, however, plan to
 celebrate the milestone in New York City.  Thus, we must obtain the local time
 offset in NYC for that future date and use it to calculate the milestone
 (date) in that time zone.
..
    bsls::TimeInterval     localTimeOffset =
                                 bdlt::LocalTimeOffset::localTimeOffset(dt20k);

    bdlt::DatetimeInterval dtOffset =
      bdlt::IntervalConversionUtil::convertToDatetimeInterval(localTimeOffset);

    bdlt::DatetimeTz       dtz20kLocal(
                                    dt20k + dtOffset,
                                    static_cast<int>(dtOffset.totalMinutes()));

    bsl::cout << dtz20kLocal << bsl::endl;
..
 which is one calendar day earlier:
..
  03OCT2024_20:00:00.000-0400
..
 Notice that the local time offset was expressed in units of minutes for the
 constructor of 'bdlt::DatetimeTz', but the class 'print' method shows that
 value as the concatenated decimal values four hours and minutes.

 Next, since we prefer to hold celebrations on weekend days, not weekdays, we
 determine the day of the week on which the milestone date falls.

 To aid our calculation, we define a 'bdlt::DayOfWeekSet' object set of the
 weekend days in New York City.
..
    bdlt::DayOfWeekSet weekendDays;
    weekendDays.add(bdlt::DayOfWeek::e_SATURDAY);
    weekendDays.add(bdlt::DayOfWeek::e_SUNDAY);
..
 Now, we determine if the target date is a weekend day.  If so, we can plan our
 celebration for that date; otherwise, we will plan for the next weekend date.
..
    bdlt::Date milestone = dtz20kLocal.localDatetime().date();
    bdlt::Date holdDate  = weekendDays.isMember(milestone.dayOfWeek())
                         ? milestone
                         : bdlt::DateUtil::nextDayOfWeek(
                                                   bdlt::DayOfWeek::e_SATURDAY,
                                                   milestone);
..
 Finally, we examine our results:
..
    bsl::cout << "Milestone:"          << " "
              << milestone.dayOfWeek() << " "
              << milestone             << bsl::endl;

    bsl::cout << "Hold date:"          << " "
              << holdDate.dayOfWeek()  << " "
              << holdDate              << bsl::endl;
..
 we find:
..
  Milestone: THU 03OCT2024
  Hold date: SAT 05OCT2024
..
 and we send out hold-the-date requests to our friends and family.<|MERGE_RESOLUTION|>--- conflicted
+++ resolved
@@ -20,11 +20,7 @@
 
 /Hierarchical Synopsis
 /---------------------
-<<<<<<< HEAD
- The 'bdlt' package currently has 20 components having 7 levels of physical
-=======
  The 'bdlt' package currently has 28 components having 7 levels of physical
->>>>>>> 377fd5f6
  dependency.  The list below shows the hierarchical ordering of the components.
  The order of components within each level is not architecturally significant,
  just alphabetical.
@@ -45,10 +41,7 @@
 
   4. bdlt_datetime
      bdlt_dateutil
-<<<<<<< HEAD
-=======
      bdlt_packedcalendar
->>>>>>> 377fd5f6
      bdlt_timetz
 
   3. bdlt_date
@@ -112,12 +105,9 @@
 : 'bdlt_dayofweekset':
 :      Provide an ordered set of (unique) 'bdlt::DayOfWeek::Enum' values.
 :
-<<<<<<< HEAD
-=======
 : 'bdlt_defaultcalendarcache':
 :      Provide a process-wide default 'bdlt::CalendarCache' object.
 :
->>>>>>> 377fd5f6
 : 'bdlt_delegatingdateimputil':                          !DEPRECATED!
 :      Provide low-level support functions for date-value manipulation.
 :
@@ -139,12 +129,9 @@
 : 'bdlt_monthofyear':
 :      Enumerate the set of month-of-year values.
 :
-<<<<<<< HEAD
-=======
 : 'bdlt_packedcalendar':
 :      Provide a compact repository for weekend/holiday information.
 :
->>>>>>> 377fd5f6
 : 'bdlt_posixdateimputil':                               !DEPRECATED!
 :      Provide low-level support functions for date-value manipulation.
 :
