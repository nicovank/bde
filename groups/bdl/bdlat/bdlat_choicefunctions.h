// bdlat_choicefunctions.h                                            -*-C++-*-
#ifndef INCLUDED_BDLAT_CHOICEFUNCTIONS
#define INCLUDED_BDLAT_CHOICEFUNCTIONS

#ifndef INCLUDED_BSLS_IDENT
#include <bsls_ident.h>
#endif
BSLS_IDENT("$Id: $")

//@PURPOSE: Provide a namespace defining choice functions.
//
//@CLASSES:
//  bdlat_ChoiceFunctions: namespace for calling choice functions
//
//@SEE_ALSO: bdlat_selectioninfo
//
//@AUTHOR: Clay Wilson (cwilson9), Shezan Baig (sbaig)
//
//@CONTACT: Rohan Bhindwale (rbhindwa)
//
// TBD: update this documentation to reflect the new overloaded functions
//
//@DESCRIPTION: The 'bdlat_ChoiceFunctions' 'namespace' provided in this
// component defines parameterized functions that expose "choice" behavior for
// "choice" types.  See the package-level documentation for a full description
// of "choice" types.  The functions in this namespace allow users to:
//..
//  o make a selection using either a selection id or a selection name
//    ('makeSelection').
//  o manipulate the current selection using a parameterized manipulator
//    ('manipulateSelection').
//  o access the current selection using a parameterized accessor
//    ('accessSelection').
//  o obtain the id for the current selection ('selectionId').
//..
// Also, the meta-function 'IsChoice' contains a compile-time constant 'VALUE'
// that is non-zero if the parameterized 'TYPE' exposes "choice" behavior
// through the 'bdlat_ChoiceFunctions' 'namespace'.
//
// This component specializes all of these functions for types that have the
// 'bdlat_TypeTraitBasicChoice' trait.
//
// Types that do not have the 'bdlat_TypeTraitBasicChoice' trait can be plugged
// into the 'bdlat' framework.  This is done by overloading the 'bdlat_choice*'
// functions inside the namespace of the plugged in type.  For example, suppose
// there is a type called 'mine::MyChoice'.  In order to plug this type into
// the 'bdlat' framework as a "Choice", the following functions must be
// declared and implemented in the 'mine' namespace:
//..
//  // MANIPULATORS
//  int bdlat_choiceMakeSelection(MyChoice *object, int selectionId);
//      // Set the value of the specified 'object' to be the default for
//      // the selection indicated by the specified 'selectionId'.  Return
//      // 0 on success, and non-zero value otherwise (i.e., the selection
//      // is not found).
//
//  int bdlat_choiceMakeSelection(MyChoice  *object,
//                                const char *selectionName,
//                                int         selectionNameLength);
//      // Set the value of the specified 'object' to be the default for
//      // the selection indicated by the specified 'selectionName' of the
//      // specified 'selectionNameLength'.  Return 0 on success, and
//      // non-zero value otherwise (i.e., the selection is not found).
//
//  template <typename MANIPULATOR>
//  int bdlat_choiceManipulateSelection(MyChoice *object,
//                                      MANIPULATOR& manipulator);
//      // Invoke the specified 'manipulator' on the address of the
//      // (modifiable) selection of the specified 'object', supplying
//      // 'manipulator' with the corresponding selection information
//      // structure.  Return -1 if the selection is undefined, and the
//      // value returned from the invocation of 'manipulator' otherwise.
//
//  // ACCESSORS
//  template <typename ACCESSOR>
//  int bdlat_choiceAccessSelection(const MyChoice& object,
//                                  ACCESSOR& accessor);
//      // Invoke the specified 'accessor' on the (non-modifiable)
//      // selection of the specified 'object', supplying 'accessor' with
//      // the corresponding selection information structure.  Return -1 if
//      // the selection is undefined, and the value returned from the
//      // invocation of 'accessor' otherwise.
//
//  int bdlat_choiceSelectionId(const MyChoice& object);
//      // Return the id of the current selection if the selection is
//      // defined, and 0 otherwise.
//..
// Also, the 'IsChoice' meta-function must be specialized for the
// 'mine::MyChoice' type in the 'bdlat_ChoiceFunctions' namespace.
//
///Usage
///-----
// The following snippets of code illustrate the usage of this component.
// Suppose you had a 'union' embedded inside a 'struct'.  The 'struct' also
// contains a 'd_selectionId' member that specifies which member of the 'union'
// is selected.  The default constructor of the 'struct' makes the selection
// undefined:
//..
//  #include <bdlat_choicefunctions.h>
//  #include <bdlat_selectioninfo.h>
//  #include <bdlat_formattingmode.h>
//  #include <bdlb_string.h>
//  #include <bsls_assert.h>
//
//  namespace BloombergLP {
//
//  namespace mine {
//
//  struct MyChoice {
//      // This struct represents a choice between a 'char' value, an 'int'
//      // value, and a 'float' value.
//
//      // CONSTANTS
//      enum {
//          UNDEFINED_SELECTION_ID = -1,
//          CHAR_SELECTION_ID      = 0,
//          INT_SELECTION_ID       = 1,
//          FLOAT_SELECTION_ID     = 2
//      };
//
//      // DATA MEMBERS
//      union {
//          char  d_charValue;
//          int   d_intValue;
//          float d_floatValue;
//      };
//      int d_selectionId;
//
//      // CREATORS
//      MyChoice()
//      : d_selectionId(UNDEFINED_SELECTION_ID)
//      {
//      }
//  };
//..
// We can now make 'MyChoice' expose "choice" behavior by implementing
// 'bdlat_ChoiceFunctions' for 'MyChoice'.  First, we should forward declare
// all the functions that we will implement inside the 'mine' namespace:
//..
//      // MANIPULATORS
//      int bdlat_choiceMakeSelection(MyChoice *object, int selectionId);
//          // Set the value of the specified 'object' to be the default for
//          // the selection indicated by the specified 'selectionId'.  Return
//          // 0 on success, and non-zero value otherwise (i.e., the selection
//          // is not found).
//
//      int bdlat_choiceMakeSelection(MyChoice   *object,
//                                    const char *selectionName,
//                                    int         selectionNameLength);
//          // Set the value of the specified 'object' to be the default for
//          // the selection indicated by the specified 'selectionName' of the
//          // specified 'selectionNameLength'.  Return 0 on success, and
//          // non-zero value otherwise (i.e., the selection is not found).
//
//      template <typename MANIPULATOR>
//      int bdlat_choiceManipulateSelection(MyChoice     *object,
//                                          MANIPULATOR&  manipulator);
//          // Invoke the specified 'manipulator' on the address of the
//          // (modifiable) selection of the specified 'object', supplying
//          // 'manipulator' with the corresponding selection information
//          // structure.  Return -1 if the selection is undefined, and the
//          // value returned from the invocation of 'manipulator' otherwise.
//
//      // ACCESSORS
//      template <typename ACCESSOR>
//      int bdlat_choiceAccessSelection(const MyChoice& object,
//                                      ACCESSOR&       accessor);
//          // Invoke the specified 'accessor' on the (non-modifiable)
//          // selection of the specified 'object', supplying 'accessor' with
//          // the corresponding selection information structure.  Return -1 if
//          // the selection is undefined, and the value returned from the
//          // invocation of 'accessor' otherwise.
//
//      int bdlat_choiceSelectionId(const MyChoice& object);
//          // Return the id of the current selection if the selection is
//          // defined, and 0 otherwise.
//
//  }  // close namespace mine
//..
// Next, we provide the definitions for each of these functions:
//..
//  // MANIPULATORS
//
//  inline
//  int mine::bdlat_choiceMakeSelection(MyChoice *object,
//                                      int        selectionId)
//  {
//      enum { SUCCESS = 0, NOT_FOUND = -1 };
//
//      switch (selectionId) {
//        case MyChoice::CHAR_SELECTION_ID: {
//          object->d_selectionId = selectionId;
//          object->d_charValue   = 0;
//
//          return SUCCESS;
//        }
//        case MyChoice::INT_SELECTION_ID: {
//          object->d_selectionId = selectionId;
//          object->d_intValue    = 0;
//
//          return SUCCESS;
//        }
//        case MyChoice::FLOAT_SELECTION_ID: {
//          object->d_selectionId = selectionId;
//          object->d_floatValue  = 0;
//
//          return SUCCESS;
//        }
//        case MyChoice::UNDEFINED_SELECTION_ID: {
//          object->d_selectionId = selectionId;
//
//          return SUCCESS;
//        }
//        default: {
//          return NOT_FOUND;
//        }
//      }
//  }
//
//  inline
//  int mine::bdlat_choiceMakeSelection(MyChoice   *object,
//                                      const char *selectionName,
//                                      int         selectionNameLength)
//  {
//    enum { NOT_FOUND = -1 };
//
//    if (bdlb::String::areEqualCaseless("charValue",
//                                      selectionName,
//                                      selectionNameLength)) {
//      return bdlat_choiceMakeSelection(object, MyChoice::CHAR_SELECTION_ID);
//    }
//
//    if (bdlb::String::areEqualCaseless("intValue",
//                                      selectionName,
//                                      selectionNameLength)) {
//      return bdlat_choiceMakeSelection(object, MyChoice::INT_SELECTION_ID);
//    }
//
//    if (bdlb::String::areEqualCaseless("floatValue",
//                                      selectionName,
//                                      selectionNameLength)) {
//      return bdlat_choiceMakeSelection(object, MyChoice::FLOAT_SELECTION_ID);
//    }
//
//    return NOT_FOUND;
//  }
//..
// For the 'manipulateSelection' and 'accessSelection' functions, we need to
// create a temporary 'bdlat_SelectionInfo' object and pass it along when
// invoking the manipulator or accessor.  See the 'bdlat_selectioninfo'
// component-level documentation for more information.  The implementation of
// the remaining functions are as follows:
//..
//  template <typename MANIPULATOR>
//  int mine::bdlat_choiceManipulateSelection(MyChoice    *object,
//                                            MANIPULATOR&  manipulator)
//  {
//    switch (object->d_selectionId) {
//      case MyChoice::CHAR_SELECTION_ID: {
//        bdlat_SelectionInfo info;
//
//        info.annotation()     = "Char Selection";
//        info.formattingMode() = bdlat_FormattingMode::DEFAULT;
//        info.id()             = MyChoice::CHAR_SELECTION_ID;
//        info.name()           = "charValue";
//        info.nameLength()     = 9;
//
//        return manipulator(&object->d_charValue, info);
//      }
//      case MyChoice::INT_SELECTION_ID: {
//        bdlat_SelectionInfo info;
//
//        info.annotation()     = "Int Selection";
//        info.formattingMode() = bdlat_FormattingMode::DEFAULT;
//        info.id()             = MyChoice::INT_SELECTION_ID;
//        info.name()           = "intValue";
//        info.nameLength()     = 8;
//
//        return manipulator(&object->d_intValue, info);
//      }
//      case MyChoice::FLOAT_SELECTION_ID: {
//        bdlat_SelectionInfo info;
//
//        info.annotation()     = "Float Selection";
//        info.formattingMode() = bdlat_FormattingMode::DEFAULT;
//        info.id()             = MyChoice::FLOAT_SELECTION_ID;
//        info.name()           = "floatValue";
//        info.nameLength()     = 10;
//
//        return manipulator(&object->d_floatValue, info);
//      }
//      default:
//        BSLS_ASSERT_SAFE(!"Invalid selection!");
//    }
//    return 0;
//  }
//
//  // ACCESSORS
//
//  template <typename ACCESSOR>
//  int mine::bdlat_choiceAccessSelection(const MyChoice& object,
//                                        ACCESSOR&        accessor)
//  {
//      switch (object.d_selectionId) {
//        case MyChoice::CHAR_SELECTION_ID: {
//          bdlat_SelectionInfo info;
//
//          info.annotation()     = "Char Selection";
//          info.formattingMode() = bdlat_FormattingMode::DEFAULT;
//          info.id()             = MyChoice::CHAR_SELECTION_ID;
//          info.name()           = "charValue";
//          info.nameLength()     = 9;
//
//          return accessor(object.d_charValue, info);
//        }
//        case MyChoice::INT_SELECTION_ID: {
//          bdlat_SelectionInfo info;
//
//          info.annotation()     = "Int Selection";
//          info.formattingMode() = bdlat_FormattingMode::DEFAULT;
//          info.id()             = MyChoice::INT_SELECTION_ID;
//          info.name()           = "intValue";
//          info.nameLength()     = 8;
//
//          return accessor(object.d_intValue, info);
//        }
//        case MyChoice::FLOAT_SELECTION_ID: {
//          bdlat_SelectionInfo info;
//
//          info.annotation()     = "Float Selection";
//          info.formattingMode() = bdlat_FormattingMode::DEFAULT;
//          info.id()             = MyChoice::FLOAT_SELECTION_ID;
//          info.name()           = "floatValue";
//          info.nameLength()     = 10;
//
//          return accessor(object.d_floatValue, info);
//        }
//        default:
//          BSLS_ASSERT_SAFE(!"Invalid selection!");
//      }
//    return 0;
//  }
//
//  inline
//  int mine::bdlat_choiceSelectionId(const MyChoice& object)
//  {
//      return object.d_selectionId;
//  }
//..
// Finally, we need to specialize the 'IsChoice' meta-function in the
// 'bdlat_ChoiceFunctions' namespace for the 'mine::MyChoice' type.  This
// makes the 'bdlat' infrastructure recognize 'mine::MyChoice' as a choice
// abstraction:
//..
//  namespace bdlat_ChoiceFunctions {
//
//      template <>
//      struct IsChoice<mine::MyChoice> {
//          enum { VALUE = 1 };
//      };
//
//  } // close namespace 'bdlat_ChoiceFunctions'
//  } // close namespace 'BloombergLP'
//..
// The 'bdlat' infrastructure (and any component that uses this infrastructure)
// will now recognize 'mine::MyChoice' as a "choice" type.  For example,
// suppose we have the following XML data:
//..
//  <?xml version='1.0' encoding='UTF-8' ?>
//  <MyChoice>
//      <intValue>321</intValue>
//  </MyChoice>
//..
// Using the 'balxml_decoder' component, we can load this XML data into a
// 'mine::MyChoice' object:
//..
//  #include <balxml_decoder.h>
//
//  void decodeMySequenceFromXML(bsl::istream& inputData)
//  {
//      using namespace BloombergLP;
//
//      MyChoice object;
//
//      assert(MyChoice::UNDEFINED_SELECTION_ID == object.d_selectionId);
//
//      balxml::DecoderOptions options;
//      balxml::MiniReader     reader;
//      balxml::ErrorInfo      errInfo;
//
//      balxml::Decoder decoder(&options, &reader, &errInfo);
//      int result = decoder.decode(inputData, &object);
//
//      assert(0                          == result);
//      assert(MyChoice::INT_SELECTION_ID == object.d_selectionId);
//      assert(321                        == object.d_intValue);
//  }
//..
// Note that the 'bdlat' framework can be used for functionality other than
// encoding/decoding into XML.  When 'mine::MyChoice' is plugged into the
// framework, then it will be automatically usable within the framework.  For
// example, the following snippets of code will print out the selection value
// of a choice object:
//..
//  struct PrintSelection {
//      // Print each visited object to the bound 'd_stream_p' object.
//
//      // DATA MEMBERS
//      bsl::ostream *d_stream_p;
//
//      template <typename TYPE, typename INFO>
//      int operator()(const TYPE& object, const INFO& info)
//      {
//        (*d_stream_p) << info.name() << ": " << object << bsl::endl;
//        return 0;
//      }
//  };
//
//  template <typename TYPE>
//  void printChoiceSelection(bsl::ostream& stream, const TYPE& object)
//  {
//      using namespace BloombergLP;
//
//      PrintSelection accessor;
//      accessor.d_stream_p = &stream;
//
//      bdlat_choiceAccessSelection(object, accessor);
//  }
//..
// Now we have a generic function that takes an output stream and a choice
// object, and prints out the choice selection with its name and value.  We can
// use this generic function as follows:
//..
//  void printMyChoice(bsl::ostream& stream)
//  {
//      using namespace BloombergLP;
//
//      mine::MyChoice object;
//
//      object.d_selectionId = mine::MyChoice::INT_SELECTION_ID;
//      object.d_intValue    = 321;
//
//      printChoiceSelection(stream, object);
//  }
//..
// The function above will print the following to provided stream:
//..
//  intValue: 321
//..

#ifndef INCLUDED_BDLSCM_VERSION
#include <bdlscm_version.h>
#endif

#ifndef INCLUDED_BDLAT_BDEATOVERRIDES
#include <bdlat_bdeatoverrides.h>
#endif

#ifndef INCLUDED_BDLAT_SELECTIONINFO
#include <bdlat_selectioninfo.h>
#endif

#ifndef INCLUDED_BDLAT_TYPETRAITS
#include <bdlat_typetraits.h>
#endif

#ifndef INCLUDED_BSLALG_TYPETRAITS
#include <bslalg_typetraits.h>
#endif

#ifndef INCLUDED_BSLMF_ASSERT
#include <bslmf_assert.h>
#endif

#ifndef INCLUDED_BSLMF_METAINT
#include <bslmf_metaint.h>
#endif

#ifndef INCLUDED_BSLS_ASSERT
#include <bsls_assert.h>
#endif

#ifndef INCLUDED_BSLS_PLATFORM
#include <bsls_platform.h>
#endif

namespace BloombergLP {

                      // ===============================
                      // namespace bdlat_ChoiceFunctions
                      // ===============================

namespace bdlat_ChoiceFunctions {
    // This 'namespace' provides functions that expose "choice" behavior for
    // "choice" types.  See the component-level documentation for more
    // information.

    // CONSTANTS
    enum {
<<<<<<< HEAD
        e_UNDEFINED_SELECTION_ID = -1  // indicates selection not made

#ifndef BDE_OMIT_INTERNAL_DEPRECATED
      , BDLAT_UNDEFINED_SELECTION_ID = e_UNDEFINED_SELECTION_ID
      , UNDEFINED_SELECTION_ID = BDLAT_UNDEFINED_SELECTION_ID
#endif // BDE_OMIT_INTERNAL_DEPRECATED
=======
        k_UNDEFINED_SELECTION_ID = -1  // indicates selection not made

#ifndef BDE_OMIT_INTERNAL_DEPRECATED
      , UNDEFINED_SELECTION_ID = k_UNDEFINED_SELECTION_ID
>>>>>>> 914c9bdf

      , k_UNDEFINED_SELECTION_ID = k_UNDEFINED_SELECTION_ID
#endif // BDE_OMIT_INTERNAL_DEPRECATED
    };

    // META-FUNCTIONS
#ifndef BDE_OMIT_INTERNAL_DEPRECATED

    template <class TYPE>
    bslmf::MetaInt<0> isChoiceMetaFunction(const TYPE&);
        // This function can be overloaded to support partial specialization
        // (Sun5.2 compiler is unable to partially specialize the 'struct'
        // below).  Note that this function is has no definition and should not
        // be called at runtime.
        //
        // *DEPRECATED*: Specialize the 'IsChoice' meta-function instead.

#endif // BDE_OMIT_INTERNAL_DEPRECATED
    template <class TYPE>
    struct IsChoice {
        // This 'struct' should be specialized for third-party types that need
        // to expose "choice" behavior.  See the component-level documentation
        // for further information.

        enum {
//ARB:VALUE
            VALUE = bslalg::HasTrait<TYPE, bdlat_TypeTraitBasicChoice>::VALUE
#ifndef BDE_OMIT_INTERNAL_DEPRECATED
                 || BSLMF_METAINT_TO_BOOL(isChoiceMetaFunction(
                                                  bslmf::TypeRep<TYPE>::rep()))
#endif // BDE_OMIT_INTERNAL_DEPRECATED
        };
    };

    // MANIPULATORS
    template <class TYPE>
    int makeSelection(TYPE *object, int selectionId);
        // Set the value of the specified 'object' to be the default for the
        // selection indicated by the specified 'selectionId'.  Return 0 on
        // success, and non-zero value otherwise (i.e., the selection is not
        // found).

    template <class TYPE>
    int makeSelection(TYPE       *object,
                      const char *selectionName,
                      int         selectionNameLength);
        // Set the value of the specified 'object' to be the default for the
        // selection indicated by the specified 'selectionName' of the
        // specified 'selectionNameLength'.  Return 0 on success, and non-zero
        // value otherwise (i.e., the selection is not found).

    template <class TYPE, class MANIPULATOR>
    int manipulateSelection(TYPE *object, MANIPULATOR& manipulator);
        // Invoke the specified 'manipulator' on the address of the
        // (modifiable) selection of the specified 'object', supplying
        // 'manipulator' with the corresponding selection information
        // structure.  Return the value returned from the invocation of
        // 'manipulator'.  The behavior is undefined unless
        // 'k_UNDEFINED_SELECTION_ID != selectionId(*object)'.

    // ACCESSORS
    template <class TYPE, class ACCESSOR>
    int accessSelection(const TYPE& object, ACCESSOR& accessor);
        // Invoke the specified 'accessor' on the (non-modifiable) selection of
        // the specified 'object', supplying 'accessor' with the corresponding
        // selection information structure.  Return the value returned from the
        // invocation of 'accessor'.  The behavior is undefined unless
        // 'k_UNDEFINED_SELECTION_ID != selectionId(object)'.

    template <class TYPE>
    bool hasSelection(const TYPE&  object,
                      const char  *selectionName,
                      int          selectionNameLength);
        // Return true if the specified 'object' has a selection with the
        // specified 'selectionName' of the specified 'selectionNameLength',
        // and false otherwise.

    template <class TYPE>
    bool hasSelection(const TYPE& object,
                      int         selectionId);
        // Return true if the specified 'object' has a selection with the
        // specified 'selectionId', and false otherwise.

    template <class TYPE>
    int selectionId(const TYPE& object);
        // Return the id of the current selection if the selection is defined,
        // and k_UNDEFINED_SELECTION_ID otherwise.

#if ! defined(BSLS_PLATFORM_CMP_IBM)
    // OVERLOADABLE FUNCTIONS

    // The following functions should be overloaded for other types (in their
    // respective namespaces).  The following functions are the default
    // implementations (for 'bas_codegen.pl'-generated types).  Do *not* call
    // these functions directly.  Use the functions above instead.

    // MANIPULATORS
    template <class TYPE>
    int bdlat_choiceMakeSelection(TYPE *object, int selectionId);
    template <class TYPE>
    int bdlat_choiceMakeSelection(TYPE       *object,
                                  const char *selectionName,
                                  int         selectionNameLength);
    template <class TYPE, class MANIPULATOR>
    int bdlat_choiceManipulateSelection(TYPE         *object,
                                        MANIPULATOR&  manipulator);

    // ACCESSORS
    template <class TYPE, class ACCESSOR>
    int bdlat_choiceAccessSelection(const TYPE& object, ACCESSOR& accessor);
    template <class TYPE>
    bool bdlat_choiceHasSelection(const TYPE&  object,
                                  const char  *selectionName,
                                  int          selectionNameLength);
    template <class TYPE>
    bool bdlat_choiceHasSelection(const TYPE& object,
                                  int         selectionId);
    template <class TYPE>
    int bdlat_choiceSelectionId(const TYPE& object);
#endif

}  // close namespace bdlat_ChoiceFunctions

// ============================================================================
//                      INLINE FUNCTION DEFINITIONS
// ============================================================================

                      // -------------------------------
                      // namespace bdlat_ChoiceFunctions
                      // -------------------------------

// MANIPULATORS

template <class TYPE>
inline
int bdlat_ChoiceFunctions::makeSelection(TYPE *object, int selectionId)
{
    return bdlat_choiceMakeSelection(object, selectionId);
}

template <class TYPE>
inline
int bdlat_ChoiceFunctions::makeSelection(TYPE       *object,
                                         const char *selectionName,
                                         int         selectionNameLength)
{
    return bdlat_choiceMakeSelection(object,
                                     selectionName,
                                     selectionNameLength);
}

template <class TYPE, class MANIPULATOR>
inline
int bdlat_ChoiceFunctions::manipulateSelection(TYPE         *object,
                                               MANIPULATOR&  manipulator)
{
    BSLS_ASSERT_SAFE(k_UNDEFINED_SELECTION_ID
                                          != bdlat_choiceSelectionId(*object));

    return bdlat_choiceManipulateSelection(object, manipulator);
}

// ACCESSORS

template <class TYPE, class ACCESSOR>
inline
int bdlat_ChoiceFunctions::accessSelection(const TYPE& object,
                                           ACCESSOR&   accessor)
{
    BSLS_ASSERT_SAFE(k_UNDEFINED_SELECTION_ID
                                           != bdlat_choiceSelectionId(object));

    return bdlat_choiceAccessSelection(object, accessor);
}

template <class TYPE>
inline
bool bdlat_ChoiceFunctions::hasSelection(const TYPE&  object,
                                         const char  *selectionName,
                                         int          selectionNameLength)
{
    return bdlat_choiceHasSelection(object,
                                    selectionName,
                                    selectionNameLength);
}

template <class TYPE>
inline
bool bdlat_ChoiceFunctions::hasSelection(const TYPE& object,
                                         int         selectionId)
{
    return bdlat_choiceHasSelection(object, selectionId);
}

template <class TYPE>
inline
int bdlat_ChoiceFunctions::selectionId(const TYPE& object)
{
    return bdlat_choiceSelectionId(object);
}

          // --------------------------------------------------------
          // namespace bdlat_ChoiceFunctions (OVERLOADABLE FUNCTIONS)
          // --------------------------------------------------------

#if defined(BSLS_PLATFORM_CMP_IBM)
namespace bdlat_ChoiceFunctions {
    // xlC 6 will not do Koenig (argument-dependent) lookup is the function
    // being called has already been declared in some scope at the point of
    // the template function *definition* (not instantiation).  We work around
    // this bug by not declaring these functions until *after* the template
    // definitions that call them.

    // MANIPULATORS
    template <typename TYPE>
    int bdlat_choiceMakeSelection(TYPE *object, int selectionId);
    template <typename TYPE>
    int bdlat_choiceMakeSelection(TYPE       *object,
                                  const char *selectionName,
                                  int         selectionNameLength);
    template <typename TYPE, typename MANIPULATOR>
    int bdlat_choiceManipulateSelection(TYPE         *object,
                                        MANIPULATOR&  manipulator);

    // ACCESSORS
    template <typename TYPE, typename ACCESSOR>
    int bdlat_choiceAccessSelection(const TYPE& object, ACCESSOR& accessor);
    template <typename TYPE>
    bool bdlat_choiceHasSelection(const TYPE&  object,
                                  const char  *selectionName,
                                  int          selectionNameLength);
    template <typename TYPE>
    bool bdlat_choiceHasSelection(const TYPE& object,
                                  int         selectionId);
    template <typename TYPE>
    int bdlat_choiceSelectionId(const TYPE& object);
}  // close namespace bdlat_ChoiceFunctions
#endif

// MANIPULATORS

template <class TYPE>
inline
int bdlat_ChoiceFunctions::bdlat_choiceMakeSelection(TYPE *object,
                                                     int   selectionId)
{
    BSLMF_ASSERT((bslalg::HasTrait<TYPE, bdlat_TypeTraitBasicChoice>::VALUE));

    return object->makeSelection(selectionId);
}

template <class TYPE>
inline
int bdlat_ChoiceFunctions::bdlat_choiceMakeSelection(
                                               TYPE       *object,
                                               const char *selectionName,
                                               int         selectionNameLength)
{
    BSLMF_ASSERT((bslalg::HasTrait<TYPE, bdlat_TypeTraitBasicChoice>::VALUE));

    return object->makeSelection(selectionName, selectionNameLength);
}

template <class TYPE, class MANIPULATOR>
inline
int bdlat_ChoiceFunctions::bdlat_choiceManipulateSelection(
                                                     TYPE         *object,
                                                     MANIPULATOR&  manipulator)
{
    BSLMF_ASSERT((bslalg::HasTrait<TYPE, bdlat_TypeTraitBasicChoice>::VALUE));

    return object->manipulateSelection(manipulator);
}

// ACCESSORS

template <class TYPE, class ACCESSOR>
inline
int bdlat_ChoiceFunctions::bdlat_choiceAccessSelection(const TYPE& object,
                                                       ACCESSOR&   accessor)
{
    BSLMF_ASSERT((bslalg::HasTrait<TYPE, bdlat_TypeTraitBasicChoice>::VALUE));

    return object.accessSelection(accessor);
}

// VC2008 does not detect that address is used.
#ifdef BSLS_PLATFORM_CMP_MSVC
#pragma warning( push )
#pragma warning( disable : 4100 )
#endif

template <class TYPE>
inline
bool bdlat_ChoiceFunctions::bdlat_choiceHasSelection(
                                              const TYPE&  object,
                                              const char  *selectionName,
                                              int          selectionNameLength)
{
    BSLMF_ASSERT((bslalg::HasTrait<TYPE, bdlat_TypeTraitBasicChoice>::VALUE));

    return 0 != object.lookupSelectionInfo(selectionName, selectionNameLength);
}

template <class TYPE>
inline
bool bdlat_ChoiceFunctions::bdlat_choiceHasSelection(const TYPE& object,
                                                     int         selectionId)
{
    BSLMF_ASSERT((bslalg::HasTrait<TYPE, bdlat_TypeTraitBasicChoice>::VALUE));

    return 0 != object.lookupSelectionInfo(selectionId);
}

#ifdef BSLS_PLATFORM_CMP_MSVC
#pragma warning( pop )
#endif

template <class TYPE>
inline
int bdlat_ChoiceFunctions::bdlat_choiceSelectionId(const TYPE& object)
{
    BSLMF_ASSERT((bslalg::HasTrait<TYPE, bdlat_TypeTraitBasicChoice>::VALUE));

    return object.selectionId();
}

}  // close enterprise namespace

#endif

// ----------------------------------------------------------------------------
// Copyright 2015 Bloomberg Finance L.P.
//
// Licensed under the Apache License, Version 2.0 (the "License");
// you may not use this file except in compliance with the License.
// You may obtain a copy of the License at
//
//     http://www.apache.org/licenses/LICENSE-2.0
//
// Unless required by applicable law or agreed to in writing, software
// distributed under the License is distributed on an "AS IS" BASIS,
// WITHOUT WARRANTIES OR CONDITIONS OF ANY KIND, either express or implied.
// See the License for the specific language governing permissions and
// limitations under the License.
// ----------------------------- END-OF-FILE ----------------------------------<|MERGE_RESOLUTION|>--- conflicted
+++ resolved
@@ -497,19 +497,10 @@
 
     // CONSTANTS
     enum {
-<<<<<<< HEAD
-        e_UNDEFINED_SELECTION_ID = -1  // indicates selection not made
-
-#ifndef BDE_OMIT_INTERNAL_DEPRECATED
-      , BDLAT_UNDEFINED_SELECTION_ID = e_UNDEFINED_SELECTION_ID
-      , UNDEFINED_SELECTION_ID = BDLAT_UNDEFINED_SELECTION_ID
-#endif // BDE_OMIT_INTERNAL_DEPRECATED
-=======
         k_UNDEFINED_SELECTION_ID = -1  // indicates selection not made
 
 #ifndef BDE_OMIT_INTERNAL_DEPRECATED
       , UNDEFINED_SELECTION_ID = k_UNDEFINED_SELECTION_ID
->>>>>>> 914c9bdf
 
       , k_UNDEFINED_SELECTION_ID = k_UNDEFINED_SELECTION_ID
 #endif // BDE_OMIT_INTERNAL_DEPRECATED
@@ -535,7 +526,6 @@
         // for further information.
 
         enum {
-//ARB:VALUE
             VALUE = bslalg::HasTrait<TYPE, bdlat_TypeTraitBasicChoice>::VALUE
 #ifndef BDE_OMIT_INTERNAL_DEPRECATED
                  || BSLMF_METAINT_TO_BOOL(isChoiceMetaFunction(
