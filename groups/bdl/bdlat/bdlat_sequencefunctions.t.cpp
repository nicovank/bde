// bdlat_sequencefunctions.t.cpp                                      -*-C++-*-

#include <bdlat_sequencefunctions.h>

#include <bdls_testutil.h>

#include <bdlat_attributeinfo.h>
#include <bdlat_formattingmode.h>
#include <bdlat_typetraits.h>

#include <bslalg_typetraits.h>

#include <bsl_cstdlib.h>
#include <bsl_cstring.h>
#include <bsl_iomanip.h>
#include <bsl_iostream.h>
#include <bsl_sstream.h>
#include <bsl_string.h>

#include <bdlb_string.h>

using namespace BloombergLP;
using namespace bsl;  // automatically added by script

//=============================================================================
//                             TEST PLAN
//-----------------------------------------------------------------------------
//                              Overview
//                              --------
//                                  TBD doc
//-----------------------------------------------------------------------------
// [ 2] bdeat_AttributeInfo Obj::attributeInfo(const TYPE&, int);
// [ 2] const char *Obj::className(const TYPE&);
// [ 3] int lookupAttributeInfo(*info, object, *name, nameLength);
// [ 3] int lookupAttributeInfo(*info, object, id);
// [ 2] int Obj::numAttributes(const TYPE&);
//-----------------------------------------------------------------------------
// [ 1] METHOD FORWARDING TEST
// [ 2] INFO ACCESS TEST
// [ 4] USAGE EXAMPLE

// ============================================================================
//                     STANDARD BDE ASSERT TEST FUNCTION
// ----------------------------------------------------------------------------

namespace {

int testStatus = 0;

void aSsErT(bool condition, const char *message, int line)
{
    if (condition) {
        cout << "Error " __FILE__ "(" << line << "): " << message
             << "    (failed)" << endl;

        if (0 <= testStatus && testStatus <= 100) {
            ++testStatus;
        }
    }
}

}  // close unnamed namespace

// ============================================================================
//               STANDARD BDE TEST DRIVER MACRO ABBREVIATIONS
// ----------------------------------------------------------------------------

#define ASSERT       BDLS_TESTUTIL_ASSERT
#define ASSERTV      BDLS_TESTUTIL_ASSERTV

#define LOOP_ASSERT  BDLS_TESTUTIL_LOOP_ASSERT
#define LOOP0_ASSERT BDLS_TESTUTIL_LOOP0_ASSERT
#define LOOP1_ASSERT BDLS_TESTUTIL_LOOP1_ASSERT
#define LOOP2_ASSERT BDLS_TESTUTIL_LOOP2_ASSERT
#define LOOP3_ASSERT BDLS_TESTUTIL_LOOP3_ASSERT
#define LOOP4_ASSERT BDLS_TESTUTIL_LOOP4_ASSERT
#define LOOP5_ASSERT BDLS_TESTUTIL_LOOP5_ASSERT
#define LOOP6_ASSERT BDLS_TESTUTIL_LOOP6_ASSERT

#define Q            BDLS_TESTUTIL_Q   // Quote identifier literally.
#define P            BDLS_TESTUTIL_P   // Print identifier and value.
#define P_           BDLS_TESTUTIL_P_  // P(X) without '\n'.
#define T_           BDLS_TESTUTIL_T_  // Print a tab (w/o newline).
#define L_           BDLS_TESTUTIL_L_  // current Line number

//=============================================================================
//                  GLOBAL TYPEDEFS/CONSTANTS FOR TESTING
//-----------------------------------------------------------------------------

namespace Obj = bdeat_SequenceFunctions;

//=============================================================================
//                           CLASSES FOR TESTING
//-----------------------------------------------------------------------------

static int globalFlag = 0;

namespace geom {

class Point {

  public:
    // TYPES
    enum {
        NUM_ATTRIBUTES = 2 // the number of attributes in this class
    };

    enum {
        ATTRIBUTE_INDEX_X = 0,
            // index for 'X' attribute
        ATTRIBUTE_INDEX_Y = 1
            // index for 'Y' attribute
    };

    enum {
        ATTRIBUTE_ID_X = 1,
            // id for 'X' attribute
        ATTRIBUTE_ID_Y = 2
            // id for 'Y' attribute
    };

  public:
    // CONSTANTS
    static const char CLASS_NAME[];
        // the name of this class (i.e., "Point")

    static const double DEFAULT_X;
        // default value of 'X' attribute
    static const double DEFAULT_Y;
        // default value of 'Y' attribute

    static const bdeat_AttributeInfo ATTRIBUTE_INFO_ARRAY[];
        // attribute info for each attribute

  public:
    // TYPE TRAITS
    BSLALG_DECLARE_NESTED_TRAITS(Point, bdeat_TypeTraitBasicSequence);

  private:
    double d_x; // X coordinate
    double d_y; // Y coordinate

  public:
    // CLASS METHODS
    static const bdeat_AttributeInfo *lookupAttributeInfo(int id);
        // Return attribute information for the attribute indicated by the
        // specified 'id' if the attribute exists, and 0 otherwise.

    static const bdeat_AttributeInfo *lookupAttributeInfo(
                                                    const char *name,
                                                    int         nameLength);
        // Return attribute information for the attribute indicated by the
        // specified 'name' of the specified 'nameLength' if the attribute
        // exists, and 0 otherwise.

    // CREATORS
    Point()
        // Create an instance having default values, when appropriate.
    : d_x(0)
    , d_y(0)
    {
    }

    Point(const Point& original)
        // Create an instance having the value of the specified 'original'
        // object.
    : d_x(original.d_x)
    , d_y(original.d_y)
    {
    }

    ~Point()
        // Destroy this object.
    {
    }

    // MANIPULATORS
    Point& operator=(const Point& rhs)
        // Assign to this object the value of the specified 'rhs' object.
    {
        if (this != &rhs) {
            d_x = rhs.d_x;
            d_y = rhs.d_y;
        }
        return *this;
    }

    template<class MANIPULATOR>
    int manipulateAttribute(MANIPULATOR&, const char *, int)
        // visit the modifiable attribute with a given name
    {
        globalFlag = 1;
        return globalFlag;
    }

    template<class MANIPULATOR>
    int manipulateAttribute(MANIPULATOR&, int)
        // visit the modifiable attribute with a given id
    {
        globalFlag = 2;
        return globalFlag;
    }

    template<class MANIPULATOR>
    int manipulateAttributes(MANIPULATOR&)
        // visits modifiable attributes
    {
        globalFlag = 3;
        return globalFlag;
    }

    double& x()
        // Return a reference to the modifiable x coordinate
    {
        return d_x;
    }

    double& y()
        // Return a reference to the modifiable y coordinate
    {
        return d_y;
    }

    // ACCESSORS
    template<class ACCESSOR>
    int accessAttribute(ACCESSOR&, const char *, int) const
        // visit the non-modifiable attribute with a given name
    {
        globalFlag = 4;
        return globalFlag;
    }

    template<class ACCESSOR>
    int accessAttribute(ACCESSOR&, int) const
        // visit the non-modifiable attribute with a given id
    {
        globalFlag = 5;
        return globalFlag;
    }

    template<class ACCESSOR>
    int accessAttributes(ACCESSOR&) const
        // visits non-modifiable attributes
    {
        globalFlag = 6;
        return globalFlag;
    }

    double x() const
        // Return the x coordinate
    {
        return d_x;
    }

    double y() const
        // Return the y coordinate
    {
        return d_y;
    }
};

const char Point::CLASS_NAME[] = "Point";

const double Point::DEFAULT_X = 0;
     // default value of 'X' attribute
const double Point::DEFAULT_Y = 0;
     // default value of 'Y' attribute

const bdeat_AttributeInfo Point::ATTRIBUTE_INFO_ARRAY[] = {
    {ATTRIBUTE_ID_X, "X", sizeof("X") - 1, "X coordinate"},
    {ATTRIBUTE_ID_Y, "Y", sizeof("Y") - 1, "Y coordinate"}
};

                               // -------------
                               // CLASS METHODS
                               // -------------

const bdeat_AttributeInfo *Point::lookupAttributeInfo(
        const char *name,
        int         nameLength)
{
    switch(nameLength) {
        case 1: {
            switch(name[0]) {
                case 'X': {
                    return &ATTRIBUTE_INFO_ARRAY[ATTRIBUTE_INDEX_X];  // RETURN
                } break;
                case 'Y': {
                    return &ATTRIBUTE_INFO_ARRAY[ATTRIBUTE_INDEX_Y];  // RETURN
                } break;
            }
        } break;
    }
    return 0;
}

const bdeat_AttributeInfo *Point::lookupAttributeInfo(int id)
{
    switch (id) {
      case ATTRIBUTE_ID_X:
        return &ATTRIBUTE_INFO_ARRAY[ATTRIBUTE_INDEX_X];
      case ATTRIBUTE_ID_Y:
        return &ATTRIBUTE_INFO_ARRAY[ATTRIBUTE_INDEX_Y];
      default:
        return 0;
    }
}

}  // close namespace geom

//=============================================================================
//                               USAGE EXAMPLE
//-----------------------------------------------------------------------------

///Usage
///-----
// The following snippets of code illustrate the usage of this component.
// Suppose you had a 'struct' that contains three members:
//..

namespace BloombergLP {

namespace mine {

struct MySequence {
    // This struct represents a sequence containing a 'string' member, an
    // 'int' member, and a 'float' member.

    // CONSTANTS
    enum {
        NAME_ATTRIBUTE_ID   = 1,
        AGE_ATTRIBUTE_ID    = 2,
        SALARY_ATTRIBUTE_ID = 3
    };

    // DATA MEMBERS
    bsl::string d_name;
    int         d_age;
    float       d_salary;
};

}  // close namespace mine
//..
// We can now make 'mine::MySequence' expose "sequence" behavior by
// implementing the necessary 'bdeat_sequence*' functions for 'MySequence'
// inside the 'mine' namespace.  First, we should forward declare all the
// functions that we will implement inside the 'mine' namespace:
//..
namespace mine {

template <class MANIPULATOR>
int bdeat_sequenceManipulateAttribute(MySequence   *object,
                                      MANIPULATOR&  manipulator,
                                      const char   *attributeName,
                                      int           attributeNameLength);
template <class MANIPULATOR>
int bdeat_sequenceManipulateAttribute(MySequence   *object,
                                      MANIPULATOR&  manipulator,
                                      int           attributeId);
template <class MANIPULATOR>
int bdeat_sequenceManipulateAttributes(MySequence   *object,
                                       MANIPULATOR&  manipulator);
template <class ACCESSOR>
int bdeat_sequenceAccessAttribute(const MySequence&  object,
                                  ACCESSOR&          accessor,
                                  const char        *attributeName,
                                  int                attributeNameLength);
template <class ACCESSOR>
int bdeat_sequenceAccessAttribute(const MySequence& object,
                                  ACCESSOR&         accessor,
                                  int               attributeId);
template <class ACCESSOR>
int bdeat_sequenceAccessAttributes(const MySequence& object,
                                   ACCESSOR&         accessor);
bool bdeat_sequenceHasAttribute(const MySequence&  object,
                                const char        *attributeName,
                                int                attributeNameLength);
bool bdeat_sequenceHasAttribute(const MySequence& object,
                                int               attributeId);

}  // close namespace mine
//..
// Now, we will implement these functions.  Note that for this implementation,
// we will create a temporary 'bdeat_AttributeInfo' object and pass it along
// when invoking the manipulator or accessor.  See the 'bdlat_attributeinfo'
// component-level documentation for more information.  The implementation of
// the functions are as follows:
//..
template <class MANIPULATOR>
int mine::bdeat_sequenceManipulateAttribute(
                                      MySequence   *object,
                                      MANIPULATOR&  manipulator,
                                      const char   *attributeName,
                                      int           attributeNameLength)
{
    enum { NOT_FOUND = -1 };

    if (bdlb::String::areEqualCaseless("name",
                                       attributeName,
                                       attributeNameLength)) {
        return bdeat_sequenceManipulateAttribute(
<<<<<<< HEAD
                                            object,
                                            manipulator,
                                            MySequence::NAME_ATTRIBUTE_ID);
=======
                                                object,
                                                manipulator,
                                                MySequence::NAME_ATTRIBUTE_ID);
>>>>>>> 0e3df403
                                                                      // RETURN
    }

    if (bdlb::String::areEqualCaseless("age",
                                       attributeName,
                                       attributeNameLength)) {
        return bdeat_sequenceManipulateAttribute(
<<<<<<< HEAD
                                             object,
                                             manipulator,
                                             MySequence::AGE_ATTRIBUTE_ID);
=======
                                                 object,
                                                 manipulator,
                                                 MySequence::AGE_ATTRIBUTE_ID);
>>>>>>> 0e3df403
                                                                      // RETURN
    }

    if (bdlb::String::areEqualCaseless("salary",
                                       attributeName,
                                       attributeNameLength)) {
        return bdeat_sequenceManipulateAttribute(
<<<<<<< HEAD
                                          object,
                                          manipulator,
                                          MySequence::SALARY_ATTRIBUTE_ID);
=======
                                              object,
                                              manipulator,
                                              MySequence::SALARY_ATTRIBUTE_ID);
>>>>>>> 0e3df403
                                                                      // RETURN
    }

    return NOT_FOUND;
}

template <class MANIPULATOR>
int mine::bdeat_sequenceManipulateAttribute(MySequence   *object,
                                            MANIPULATOR&  manipulator,
                                            int           attributeId)
{
    enum { NOT_FOUND = -1 };

    switch (attributeId) {
      case MySequence::NAME_ATTRIBUTE_ID: {
        bdeat_AttributeInfo info;

        info.annotation()     = "Name of employee";
        info.formattingMode() = bdeat_FormattingMode::BDEAT_DEFAULT;
        info.id()             = MySequence::NAME_ATTRIBUTE_ID;
        info.name()           = "name";
        info.nameLength()     = 4;

        return manipulator(&object->d_name, info);                    // RETURN
      }
      case MySequence::AGE_ATTRIBUTE_ID: {
        bdeat_AttributeInfo info;

        info.annotation()     = "Age of employee";
        info.formattingMode() = bdeat_FormattingMode::BDEAT_DEFAULT;
        info.id()             = MySequence::AGE_ATTRIBUTE_ID;
        info.name()           = "age";
        info.nameLength()     = 3;

        return manipulator(&object->d_age, info);                     // RETURN
      }
      case MySequence::SALARY_ATTRIBUTE_ID: {
        bdeat_AttributeInfo info;

        info.annotation()     = "Salary of employee";
        info.formattingMode() = bdeat_FormattingMode::BDEAT_DEFAULT;
        info.id()             = MySequence::SALARY_ATTRIBUTE_ID;
        info.name()           = "salary";
        info.nameLength()     = 6;

        return manipulator(&object->d_salary, info);                  // RETURN
      }
      default: {
          return NOT_FOUND;                                           // RETURN
      }
    }
}

template <class MANIPULATOR>
int mine::bdeat_sequenceManipulateAttributes(MySequence   *object,
                                             MANIPULATOR&  manipulator)
{
    int retVal;

    retVal = bdeat_sequenceManipulateAttribute(object,
                                               manipulator,
                                               MySequence::NAME_ATTRIBUTE_ID);

    if (0 != retVal) {
        return retVal;                                                // RETURN
    }

    retVal = bdeat_sequenceManipulateAttribute(object,
                                               manipulator,
                                               MySequence::AGE_ATTRIBUTE_ID);

    if (0 != retVal) {
        return retVal;                                                // RETURN
    }

    retVal = bdeat_sequenceManipulateAttribute(
                                              object,
                                              manipulator,
                                              MySequence::SALARY_ATTRIBUTE_ID);

    return retVal;
}

// ACCESSORS

template <class ACCESSOR>
int mine::bdeat_sequenceAccessAttribute(const MySequence&  object,
                                        ACCESSOR&          accessor,
                                        const char        *attributeName,
                                        int                attributeNameLength)
{
    enum { NOT_FOUND = -1 };

    if (bdlb::String::areEqualCaseless("name",
<<<<<<< HEAD
                                      attributeName,
                                      attributeNameLength)) {
        return bdeat_sequenceAccessAttribute(
                                            object,
                                            accessor,
                                            MySequence::NAME_ATTRIBUTE_ID);
=======
                                       attributeName,
                                       attributeNameLength)) {
        return bdeat_sequenceAccessAttribute(object,
                                             accessor,
                                             MySequence::NAME_ATTRIBUTE_ID);
>>>>>>> 0e3df403
                                                                      // RETURN
    }

    if (bdlb::String::areEqualCaseless("age",
                                       attributeName,
                                       attributeNameLength)) {
        return bdeat_sequenceAccessAttribute(object,
                                             accessor,
                                             MySequence::AGE_ATTRIBUTE_ID);
                                                                      // RETURN
    }

    if (bdlb::String::areEqualCaseless("salary",
<<<<<<< HEAD
                                      attributeName,
                                      attributeNameLength)) {
        return bdeat_sequenceAccessAttribute(
                                          object,
                                          accessor,
                                          MySequence::SALARY_ATTRIBUTE_ID);
=======
                                       attributeName,
                                       attributeNameLength)) {
        return bdeat_sequenceAccessAttribute(object,
                                             accessor,
                                             MySequence::SALARY_ATTRIBUTE_ID);
>>>>>>> 0e3df403
                                                                      // RETURN
    }

    return NOT_FOUND;
}

template <class ACCESSOR>
int mine::bdeat_sequenceAccessAttribute(const MySequence& object,
                                        ACCESSOR&         accessor,
                                        int               attributeId)
{
    enum { NOT_FOUND = -1 };

    switch (attributeId) {
      case MySequence::NAME_ATTRIBUTE_ID: {
        bdeat_AttributeInfo info;

        info.annotation()     = "Name of employee";
        info.formattingMode() = bdeat_FormattingMode::BDEAT_DEFAULT;
        info.id()             = MySequence::NAME_ATTRIBUTE_ID;
        info.name()           = "name";
        info.nameLength()     = 4;

        return accessor(object.d_name, info);                         // RETURN
      }
      case MySequence::AGE_ATTRIBUTE_ID: {
        bdeat_AttributeInfo info;

        info.annotation()     = "Age of employee";
        info.formattingMode() = bdeat_FormattingMode::BDEAT_DEFAULT;
        info.id()             = MySequence::AGE_ATTRIBUTE_ID;
        info.name()           = "age";
        info.nameLength()     = 3;

        return accessor(object.d_age, info);                          // RETURN
      }
      case MySequence::SALARY_ATTRIBUTE_ID: {
        bdeat_AttributeInfo info;

        info.annotation()     = "Salary of employee";
        info.formattingMode() = bdeat_FormattingMode::BDEAT_DEFAULT;
        info.id()             = MySequence::SALARY_ATTRIBUTE_ID;
        info.name()           = "salary";
        info.nameLength()     = 6;

        return accessor(object.d_salary, info);                       // RETURN
      }
      default: {
          return NOT_FOUND;                                           // RETURN
      }
    }
}

template <class ACCESSOR>
int mine::bdeat_sequenceAccessAttributes(const MySequence& object,
                                         ACCESSOR&         accessor)
{
    int retVal;

    retVal = bdeat_sequenceAccessAttribute(object,
                                           accessor,
                                           MySequence::NAME_ATTRIBUTE_ID);

    if (0 != retVal) {
        return retVal;                                                // RETURN
    }

    retVal = bdeat_sequenceAccessAttribute(object,
                                           accessor,
                                           MySequence::AGE_ATTRIBUTE_ID);

    if (0 != retVal) {
        return retVal;                                                // RETURN
    }

    retVal = bdeat_sequenceAccessAttribute(object,
                                           accessor,
                                           MySequence::SALARY_ATTRIBUTE_ID);

    return retVal;
}

bool mine::bdeat_sequenceHasAttribute(const MySequence&  object,
                                      const char        *attributeName,
                                      int                attributeNameLength)
{
    return bdlb::String::areEqualCaseless("name",
                                          attributeName,
                                          attributeNameLength)
        || bdlb::String::areEqualCaseless("age",
                                          attributeName,
                                          attributeNameLength)
        || bdlb::String::areEqualCaseless("salary",
                                          attributeName,
                                          attributeNameLength);
}

bool mine::bdeat_sequenceHasAttribute(const MySequence& object,
                                      int               attributeId)
{
    return MySequence::NAME_ATTRIBUTE_ID   == attributeId
        || MySequence::AGE_ATTRIBUTE_ID    == attributeId
        || MySequence::SALARY_ATTRIBUTE_ID == attributeId;
}
//..
// Finally, we need to specialize the 'IsSequence' meta-function in the
// 'bdeat_SequenceFunctions' namespace for the 'mine::MySequence' type.  This
// makes the 'bdeat' infrastructure recognize 'mine::MySequence' as a sequence
// abstraction:
//..
namespace bdeat_SequenceFunctions {

    template <>
    struct IsSequence<mine::MySequence> {
        enum { VALUE = 1 };
    };

}  // close namespace bdlat_SequenceFunctions
}  // close enterprise namespace
//..
// The 'bdeat' infrastructure (and any component that uses this infrastructure)
// will now recognize 'mine::MySequence' as a "sequence" type.  For example,
// suppose we have the following XML data:
//..
//  <?xml version='1.0' encoding='UTF-8' ?>
//  <MySequence>
//      <name>John Doe</name>
//      <age>29</age>
//      <salary>12345.00</salary>
//  </MySequence>
//..
// Using the 'balxml_decoder' component, we can now load this XML data
// into a 'mine::MySequence' object:
//..
//  #include <balxml_decoder.h>
//
//  void decodeMySequenceFromXML(bsl::istream& inputData)
//  {
//      using namespace BloombergLP;
//
//      mine::MySequence object;
//
//      balxml::DecoderOptions options;
//      balxml::MiniReader     reader;
//      balxml::ErrorInfo      errInfo;
//
//      balxml::Decoder decoder(&options, &reader, &errInfo);
//      int result = decoder.decode(inputData, &object);
//
//      assert(0          == result);
//      assert("John Doe" == object.d_name);
//      assert(29         == object.d_age);
//      assert(12345.00   == object.d_salary);
//  }
//..
// Note that the 'bdeat' framework can be used for functionality other than
// encoding/decoding into XML.  When 'mine::MySequence' is plugged into the
// framework, then it will be automatically usable within the framework.  For
// example, the following snippets of code will print out all the attributes of
// a sequence object:
//..
struct PrintAttribute {
    // Print each visited object to the bound 'd_stream_p' object.

    // DATA MEMBERS
    bsl::ostream *d_stream_p;

    template <class TYPE, class INFO>
    int operator()(const TYPE& object, const INFO& info)
    {
        (*d_stream_p) << info.name() << ": " << object << bsl::endl;
        return 0;
    }
};

template <class TYPE>
void printSequenceAttributes(bsl::ostream& stream, const TYPE& object)
{
    PrintAttribute accessor;
    accessor.d_stream_p = &stream;

    bdeat_SequenceFunctions::accessAttributes(object, accessor);
}
//..
// Now we have a generic function that takes an output stream and a sequence
// object, and prints out each attribute with its name and value.  We can use
// this generic function as follows:
//..
void printMySequence(bsl::ostream& stream)
{
    mine::MySequence object;

    object.d_name   = "John Doe";
    object.d_age    = 25;
    object.d_salary = 12345.00;

    stream << bsl::fixed << bsl::setprecision(2);

    printSequenceAttributes(stream, object);
}
//..
// The function above will print the following to provided stream:
//..
//  name: John Doe
//  age: 25
//  salary: 12345.00
//..

//=============================================================================
//                              MAIN PROGRAM
//-----------------------------------------------------------------------------

int main(int argc, char *argv[])
{
    int test = argc > 1 ? atoi(argv[1]) : 0;
    int verbose = argc > 2;
    int veryVerbose = argc > 3;
//  int veryVeryVerbose = argc > 4;

    cout << "TEST " << __FILE__ << " CASE " << test << endl;

    switch (test) { case 0:  // Zero is always the leading case.
      case 3: {
        // --------------------------------------------------------------------
        // TESTING USAGE EXAMPLE
        //
        // Concerns:
        //
        // Plan:
        //
        // Testing:
        //   Usage Example
        // --------------------------------------------------------------------

        if (verbose) cout << "\nTesting Usage Example"
                          << "\n=====================" << endl;

        bsl::stringstream ss;
        printMySequence(ss);

        if (veryVerbose) {
            P(ss.str());
        }

        LOOP_ASSERT(ss.str(),
                    "name: John Doe\n"
                    "age: 25\n"
                    "salary: 12345.00\n" == ss.str());
      } break;
      case 2: {
        // --------------------------------------------------------------------
        // TESTING META-FUNCTIONS
        //
        // Concerns:
        //
        // Plan:
        //
        // Testing:
        //   struct IsChoice
        // --------------------------------------------------------------------

        if (verbose) cout << "\nTesting meta-functions"
                          << "\n======================" << endl;

        ASSERT(0 == Obj::IsSequence<int>::VALUE);
        ASSERT(1 == Obj::IsSequence<geom::Point>::VALUE);

      } break;
      case 1: {
        // --------------------------------------------------------------------
        // METHOD FORWARDING TEST
        //
        // Concerns:
        //
        // Plan:
        //
        // Testing:
        // --------------------------------------------------------------------

        if (verbose) cout << endl
                          << "METHOD FORWARDING TEST" << endl
                          << "======================" << endl;

        geom::Point mP;  const geom::Point& P = mP;
        int         dummyVisitor;
        int         dummyId         = 1;
        const char *dummyName       = "foo";
        int         dummyNameLength = 3;

        globalFlag = 0;
        ASSERT(1 == bdeat_SequenceFunctions::manipulateAttribute(
                                                             &mP,
                                                             dummyVisitor,
                                                             dummyName,
                                                             dummyNameLength));
        ASSERT(1 == globalFlag);

        globalFlag = 0;
        ASSERT(2 == bdeat_SequenceFunctions::manipulateAttribute(&mP,
                                                                 dummyVisitor,
                                                                 dummyId));
        ASSERT(2 == globalFlag);

        globalFlag = 0;
        ASSERT(3 == bdeat_SequenceFunctions::manipulateAttributes(
                                                               &mP,
                                                               dummyVisitor));
        ASSERT(3 == globalFlag);

        globalFlag = 0;
        ASSERT(4 == bdeat_SequenceFunctions::accessAttribute(P,
                                                             dummyVisitor,
                                                             dummyName,
                                                             dummyNameLength));
        ASSERT(4 == globalFlag);

        globalFlag = 0;
        ASSERT(5 == bdeat_SequenceFunctions::accessAttribute(P,
                                                             dummyVisitor,
                                                             dummyId));
        ASSERT(5 == globalFlag);

        globalFlag = 0;
        ASSERT(6 == bdeat_SequenceFunctions::accessAttributes(P,
                                                              dummyVisitor));
        ASSERT(6 == globalFlag);

      } break;
      default: {
        cerr << "WARNING: CASE `" << test << "' NOT FOUND." << endl;
        testStatus = -1;
      }
    }

    if (testStatus > 0) {
        cerr << "Error, non-zero test status = " << testStatus << "." << endl;
    }

    return testStatus;
}

// ----------------------------------------------------------------------------
// Copyright 2015 Bloomberg Finance L.P.
//
// Licensed under the Apache License, Version 2.0 (the "License");
// you may not use this file except in compliance with the License.
// You may obtain a copy of the License at
//
//     http://www.apache.org/licenses/LICENSE-2.0
//
// Unless required by applicable law or agreed to in writing, software
// distributed under the License is distributed on an "AS IS" BASIS,
// WITHOUT WARRANTIES OR CONDITIONS OF ANY KIND, either express or implied.
// See the License for the specific language governing permissions and
// limitations under the License.
// ----------------------------- END-OF-FILE ----------------------------------<|MERGE_RESOLUTION|>--- conflicted
+++ resolved
@@ -399,15 +399,9 @@
                                        attributeName,
                                        attributeNameLength)) {
         return bdeat_sequenceManipulateAttribute(
-<<<<<<< HEAD
-                                            object,
-                                            manipulator,
-                                            MySequence::NAME_ATTRIBUTE_ID);
-=======
                                                 object,
                                                 manipulator,
                                                 MySequence::NAME_ATTRIBUTE_ID);
->>>>>>> 0e3df403
                                                                       // RETURN
     }
 
@@ -415,15 +409,9 @@
                                        attributeName,
                                        attributeNameLength)) {
         return bdeat_sequenceManipulateAttribute(
-<<<<<<< HEAD
-                                             object,
-                                             manipulator,
-                                             MySequence::AGE_ATTRIBUTE_ID);
-=======
                                                  object,
                                                  manipulator,
                                                  MySequence::AGE_ATTRIBUTE_ID);
->>>>>>> 0e3df403
                                                                       // RETURN
     }
 
@@ -431,15 +419,9 @@
                                        attributeName,
                                        attributeNameLength)) {
         return bdeat_sequenceManipulateAttribute(
-<<<<<<< HEAD
-                                          object,
-                                          manipulator,
-                                          MySequence::SALARY_ATTRIBUTE_ID);
-=======
                                               object,
                                               manipulator,
                                               MySequence::SALARY_ATTRIBUTE_ID);
->>>>>>> 0e3df403
                                                                       // RETURN
     }
 
@@ -534,20 +516,11 @@
     enum { NOT_FOUND = -1 };
 
     if (bdlb::String::areEqualCaseless("name",
-<<<<<<< HEAD
-                                      attributeName,
-                                      attributeNameLength)) {
-        return bdeat_sequenceAccessAttribute(
-                                            object,
-                                            accessor,
-                                            MySequence::NAME_ATTRIBUTE_ID);
-=======
                                        attributeName,
                                        attributeNameLength)) {
         return bdeat_sequenceAccessAttribute(object,
                                              accessor,
                                              MySequence::NAME_ATTRIBUTE_ID);
->>>>>>> 0e3df403
                                                                       // RETURN
     }
 
@@ -561,20 +534,11 @@
     }
 
     if (bdlb::String::areEqualCaseless("salary",
-<<<<<<< HEAD
-                                      attributeName,
-                                      attributeNameLength)) {
-        return bdeat_sequenceAccessAttribute(
-                                          object,
-                                          accessor,
-                                          MySequence::SALARY_ATTRIBUTE_ID);
-=======
                                        attributeName,
                                        attributeNameLength)) {
         return bdeat_sequenceAccessAttribute(object,
                                              accessor,
                                              MySequence::SALARY_ATTRIBUTE_ID);
->>>>>>> 0e3df403
                                                                       // RETURN
     }
 
