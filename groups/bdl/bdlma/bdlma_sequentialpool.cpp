// bdlma_sequentialpool.cpp                                           -*-C++-*-
#include <bdlma_sequentialpool.h>

#include <bsls_performancehint.h>

#include <bsl_climits.h>  // 'INT_MAX'

enum {
    k_INITIAL_SIZE  = 256,  // default initial allocation size (in bytes)

    k_GROWTH_FACTOR =   2   // multiplicative factor by which to grow
                            // allocation size
};

namespace BloombergLP {
namespace bdlma {

                           // --------------------
                           // class SequentialPool
                           // --------------------

// PRIVATE ACCESSORS
int SequentialPool::calculateNextBufferSize(int size) const
{
    const int bufferSize = d_buffer.bufferSize();

    unsigned int nextSize = 0 == bufferSize ? d_initialSize : bufferSize;

    if (bsls::BlockGrowth::BSLS_CONSTANT == d_growthStrategy) {
        return nextSize;                                              // RETURN
    }

    do {
<<<<<<< HEAD
        oldSize   = nextSize;
        nextSize *= k_GROWTH_FACTOR;
    } while (nextSize < size && oldSize < nextSize);

    // If 'nextSize' overflows, use 'oldSize'.

    if (oldSize >= nextSize) {
        nextSize = oldSize;
    }
=======
        nextSize *= GROWTH_FACTOR;
    } while (nextSize < static_cast<unsigned>(size));
>>>>>>> 2350e402

    return nextSize < static_cast<unsigned>(d_maxBufferSize)
           ? nextSize
           : d_maxBufferSize;
}

// CREATORS
SequentialPool::SequentialPool(bslma::Allocator *basicAllocator)
: d_buffer()
, d_growthStrategy(bsls::BlockGrowth::BSLS_GEOMETRIC)
, d_initialSize(k_INITIAL_SIZE)
, d_maxBufferSize(INT_MAX)
, d_blockList(basicAllocator)
{
}

SequentialPool::
SequentialPool(bsls::BlockGrowth::Strategy  growthStrategy,
               bslma::Allocator            *basicAllocator)
: d_buffer()
, d_growthStrategy(growthStrategy)
, d_initialSize(k_INITIAL_SIZE)
, d_maxBufferSize(INT_MAX)
, d_blockList(basicAllocator)
{
}

SequentialPool::
SequentialPool(bsls::Alignment::Strategy  alignmentStrategy,
               bslma::Allocator          *basicAllocator)
: d_buffer(alignmentStrategy)
, d_growthStrategy(bsls::BlockGrowth::BSLS_GEOMETRIC)
, d_initialSize(k_INITIAL_SIZE)
, d_maxBufferSize(INT_MAX)
, d_blockList(basicAllocator)
{
}

SequentialPool::
SequentialPool(bsls::BlockGrowth::Strategy  growthStrategy,
               bsls::Alignment::Strategy    alignmentStrategy,
               bslma::Allocator            *basicAllocator)
: d_buffer(alignmentStrategy)
, d_growthStrategy(growthStrategy)
, d_initialSize(k_INITIAL_SIZE)
, d_maxBufferSize(INT_MAX)
, d_blockList(basicAllocator)
{
}

SequentialPool::
SequentialPool(int initialSize, bslma::Allocator *basicAllocator)
: d_buffer()
, d_growthStrategy(bsls::BlockGrowth::BSLS_GEOMETRIC)
, d_initialSize(initialSize)
, d_maxBufferSize(INT_MAX)
, d_blockList(basicAllocator)
{
    BSLS_ASSERT(0 < initialSize);

    char *buffer = static_cast<char *>(d_blockList.allocate(initialSize));
    d_buffer.replaceBuffer(buffer, initialSize);
}

SequentialPool::
SequentialPool(int                          initialSize,
               bsls::BlockGrowth::Strategy  growthStrategy,
               bslma::Allocator            *basicAllocator)
: d_buffer()
, d_growthStrategy(growthStrategy)
, d_initialSize(initialSize)
, d_maxBufferSize(INT_MAX)
, d_blockList(basicAllocator)
{
    BSLS_ASSERT(0 < initialSize);

    char *buffer = static_cast<char *>(d_blockList.allocate(initialSize));
    d_buffer.replaceBuffer(buffer, initialSize);
}

SequentialPool::
SequentialPool(int                        initialSize,
               bsls::Alignment::Strategy  alignmentStrategy,
               bslma::Allocator          *basicAllocator)
: d_buffer(alignmentStrategy)
, d_growthStrategy(bsls::BlockGrowth::BSLS_GEOMETRIC)
, d_initialSize(initialSize)
, d_maxBufferSize(INT_MAX)
, d_blockList(basicAllocator)
{
    BSLS_ASSERT(0 < initialSize);

    char *buffer = static_cast<char *>(d_blockList.allocate(initialSize));
    d_buffer.replaceBuffer(buffer, initialSize);
}

SequentialPool::
SequentialPool(int                          initialSize,
               bsls::BlockGrowth::Strategy  growthStrategy,
               bsls::Alignment::Strategy    alignmentStrategy,
               bslma::Allocator            *basicAllocator)
: d_buffer(alignmentStrategy)
, d_growthStrategy(growthStrategy)
, d_initialSize(initialSize)
, d_maxBufferSize(INT_MAX)
, d_blockList(basicAllocator)
{
    BSLS_ASSERT(0 < initialSize);

    char *buffer = static_cast<char *>(d_blockList.allocate(initialSize));
    d_buffer.replaceBuffer(buffer, initialSize);
}

SequentialPool::
SequentialPool(int               initialSize,
               int               maxBufferSize,
               bslma::Allocator *basicAllocator)
: d_buffer()
, d_growthStrategy(bsls::BlockGrowth::BSLS_GEOMETRIC)
, d_initialSize(initialSize)
, d_maxBufferSize(maxBufferSize)
, d_blockList(basicAllocator)
{
    BSLS_ASSERT(0 < initialSize);
    BSLS_ASSERT(initialSize <= maxBufferSize);

    char *buffer = static_cast<char *>(d_blockList.allocate(initialSize));
    d_buffer.replaceBuffer(buffer, initialSize);
}

SequentialPool::
SequentialPool(int                          initialSize,
               int                          maxBufferSize,
               bsls::BlockGrowth::Strategy  growthStrategy,
               bslma::Allocator            *basicAllocator)
: d_buffer()
, d_growthStrategy(growthStrategy)
, d_initialSize(initialSize)
, d_maxBufferSize(maxBufferSize)
, d_blockList(basicAllocator)
{
    BSLS_ASSERT(0 < initialSize);
    BSLS_ASSERT(initialSize <= maxBufferSize);

    char *buffer = static_cast<char *>(d_blockList.allocate(initialSize));
    d_buffer.replaceBuffer(buffer, initialSize);
}

SequentialPool::
SequentialPool(int                        initialSize,
               int                        maxBufferSize,
               bsls::Alignment::Strategy  alignmentStrategy,
               bslma::Allocator          *basicAllocator)
: d_buffer(alignmentStrategy)
, d_growthStrategy(bsls::BlockGrowth::BSLS_GEOMETRIC)
, d_initialSize(initialSize)
, d_maxBufferSize(maxBufferSize)
, d_blockList(basicAllocator)
{
    BSLS_ASSERT(0 < initialSize);
    BSLS_ASSERT(initialSize <= maxBufferSize);

    char *buffer = static_cast<char *>(d_blockList.allocate(initialSize));
    d_buffer.replaceBuffer(buffer, initialSize);
}

SequentialPool::
SequentialPool(int                          initialSize,
               int                          maxBufferSize,
               bsls::BlockGrowth::Strategy  growthStrategy,
               bsls::Alignment::Strategy    alignmentStrategy,
               bslma::Allocator            *basicAllocator)
: d_buffer(alignmentStrategy)
, d_growthStrategy(growthStrategy)
, d_initialSize(initialSize)
, d_maxBufferSize(maxBufferSize)
, d_blockList(basicAllocator)
{
    BSLS_ASSERT(0 < initialSize);
    BSLS_ASSERT(initialSize <= maxBufferSize);

    char *buffer = static_cast<char *>(d_blockList.allocate(initialSize));
    d_buffer.replaceBuffer(buffer, initialSize);
}

// MANIPULATORS
void *SequentialPool::allocate(bsls::Types::size_type size)
{
    BSLS_ASSERT(0 < size);

    if (BSLS_PERFORMANCEHINT_PREDICT_LIKELY(d_buffer.buffer())) {
        void *result = d_buffer.allocate(size);
        if (BSLS_PERFORMANCEHINT_PREDICT_LIKELY(result)) {
            return result;                                            // RETURN
        }
    }

    const int nextSize = calculateNextBufferSize(static_cast<int>(size));

    if (nextSize < static_cast<int>(size)) {
        return d_blockList.allocate(static_cast<int>(size));          // RETURN
    }

    d_buffer.replaceBuffer(static_cast<char *>(d_blockList.allocate(nextSize)),
                           nextSize);

    return d_buffer.allocateRaw(static_cast<int>(size));
}

void *SequentialPool::allocateAndExpand(bsls::Types::size_type *size)
{
    BSLS_ASSERT(size);
    BSLS_ASSERT(0 < *size);

    void *result = allocate(static_cast<int>(*size));
    *size = d_buffer.expand(result, static_cast<int>(*size));

    return result;
}

void SequentialPool::reserveCapacity(int numBytes)
{
    BSLS_ASSERT(0 < numBytes);

    // If 'd_buffer.bufferSize()' is 0, 'd_buffer' is not managing any buffer
    // currently.

    if (0 != d_buffer.bufferSize()
     && d_buffer.hasSufficientCapacity(numBytes)) {
        return;                                                       // RETURN
    }

    int nextSize = calculateNextBufferSize(numBytes);

    if (nextSize < numBytes) {
        nextSize = numBytes;
    }

    d_buffer.replaceBuffer(static_cast<char *>(d_blockList.allocate(nextSize)),
                           nextSize);
}

}  // close package namespace
}  // close enterprise namespace

// ----------------------------------------------------------------------------
// Copyright 2015 Bloomberg Finance L.P.
//
// Licensed under the Apache License, Version 2.0 (the "License");
// you may not use this file except in compliance with the License.
// You may obtain a copy of the License at
//
//     http://www.apache.org/licenses/LICENSE-2.0
//
// Unless required by applicable law or agreed to in writing, software
// distributed under the License is distributed on an "AS IS" BASIS,
// WITHOUT WARRANTIES OR CONDITIONS OF ANY KIND, either express or implied.
// See the License for the specific language governing permissions and
// limitations under the License.
// ----------------------------- END-OF-FILE ----------------------------------<|MERGE_RESOLUTION|>--- conflicted
+++ resolved
@@ -31,20 +31,8 @@
     }
 
     do {
-<<<<<<< HEAD
-        oldSize   = nextSize;
         nextSize *= k_GROWTH_FACTOR;
-    } while (nextSize < size && oldSize < nextSize);
-
-    // If 'nextSize' overflows, use 'oldSize'.
-
-    if (oldSize >= nextSize) {
-        nextSize = oldSize;
-    }
-=======
-        nextSize *= GROWTH_FACTOR;
     } while (nextSize < static_cast<unsigned>(size));
->>>>>>> 2350e402
 
     return nextSize < static_cast<unsigned>(d_maxBufferSize)
            ? nextSize
