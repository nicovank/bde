// bdlma_sequentialallocator.h                                        -*-C++-*-
#ifndef INCLUDED_BDLMA_SEQUENTIALALLOCATOR
#define INCLUDED_BDLMA_SEQUENTIALALLOCATOR

#ifndef INCLUDED_BSLS_IDENT
#include <bsls_ident.h>
#endif
BSLS_IDENT("$Id: $")

//@PURPOSE: Provide a managed allocator using dynamically-allocated buffers.
//
//@CLASSES:
//   bdlma::SequentialAllocator: managed allocator using dynamic buffers
//
//@SEE_ALSO: bdlma_infrequentdeleteblocklist, bdlma_sequentialpool
//
//@DESCRIPTION: This component provides a concrete mechanism,
// 'bdlma::SequentialAllocator', that implements the 'bdlma::ManagedAllocator'
// protocol and efficiently allocates heterogeneous memory blocks (of varying,
// user-specified sizes) from a dynamically-allocated internal buffer:
//..
//   ,--------------------------.
//  ( bdlma::SequentialAllocator )
//   `--------------------------'
//                |         ctor/dtor
//                |         allocateAndExpand
//                |         reserveCapacity
//                |         truncate
//                V
//    ,-----------------------.
//   ( bdlma::ManagedAllocator )
//    `-----------------------'
//                |         release
//                V
//       ,----------------.
//      ( bslma::Allocator )
//       `----------------'
//                          allocate
//                          deallocate
//..
// If an allocation request exceeds the remaining free memory space in the
// internal buffer, the allocator either replenishes its buffer with new memory
// to satisfy the request, or returns a separate memory block, depending on
// whether the request size exceeds an optionally-specified maximum buffer
// size.  The 'release' method releases all memory allocated through the
// allocator, as does the destructor.  Note that individually allocated memory
// blocks cannot be separately deallocated.
//
// The main difference between a 'bdlma::SequentialAllocator' and a
// 'bdlma::SequentialPool' is that, very often, a 'bdlma::SequentialAllocator'
// is managed through a 'bslma::Allocator' pointer.  Hence, every call to the
// 'allocate' method invokes a virtual function call, which is slower than
// invoking the non-virtual 'allocate' method on a 'bdlma::SequentialPool'.
// However, since 'bslma::Allocator *' is widely used across BDE interfaces,
// 'bdlma::SequentialAllocator' is more general purpose than a
// 'bdlma::SequentialPool'.
//
///Optional 'initialSize' Parameter
///--------------------------------
// An optional 'initialSize' parameter can be supplied at construction to
// specify the initial size of the internal buffer.  If 'initialSize' is not
// supplied, an implementation-defined value is used for the initial size of
// the internal buffer.
//
///Optional 'maxBufferSize' Parameter
/// - - - - - - - - - - - - - - - - -
// If 'initialSize' is specified, an optional 'maxBufferSize' parameter can be
// supplied at construction to specify the maximum buffer size for geometric
// growth.  Once the internal buffer grows up to the 'maxBufferSize', further
// requests that exceed this size will be served by a separate memory block
// instead of the internal buffer.  The behavior is undefined unless
// 'maxBufferSize >= initialSize'.  Note that 'reserveCapacity' always ensures
// that the requested number of bytes is available (allocating a new internal
// buffer if necessary) regardless of whether the size of the request exceeds
// 'maxBufferSize'.
//
///Optional 'growthStrategy' Parameter
///-----------------------------------
// An optional 'growthStrategy' parameter can be supplied at construction to
// specify the growth rate of the dynamically-allocated buffers.  The buffers
// can grow either geometrically or remain constant in size.  If
// 'growthStrategy' is not specified, geometric growth is used.  See
// 'bsls_blockgrowth' for more details.
//
///Optional 'alignmentStrategy' Parameter
///--------------------------------------
// An optional 'alignmentStrategy' parameter can be supplied at construction to
// specify the memory alignment strategy.  Allocated memory blocks can either
// follow maximum alignment, natural alignment, or 1-byte alignment.  If
// 'alignmentStrategy' is not specified, natural alignment is used.  See
// 'bsls_alignment' for more details.
//
///Usage
///-----
// Allocators are often supplied, at construction, to objects requiring
// dynamically-allocated memory.  For example, consider the following
// 'my_DoubleStack' class whose constructor takes a 'bslma::Allocator *':
//..
//  // my_doublestack.h
//  // ...
//
//  class my_DoubleStack {
//      // This class implements a stack that stores 'double' values.
//
//      // DATA
//      double           *d_stack_p;      // dynamically-allocated array
//      int               d_size;         // physical capacity of stack
//      int               d_length;       // next available index in stack
//      bslma::Allocator *d_allocator_p;  // memory allocator (held, not owned)
//
//    private:
//      // PRIVATE MANIPULATORS
//      void increaseCapacity();
//          // Increase the capacity of this stack by at least one element.
//
//      // Not implemented:
//      my_DoubleStack(const my_DoubleStack&);
//
//    public:
//      // CREATORS
//      explicit my_DoubleStack(bslma::Allocator *basicAllocator = 0);
//          // Create a stack that stores 'double' values.  Optionally specify
//          // a 'basicAllocator' used to supply memory.  If 'basicAllocator'
//          // is 0, the currently installed default allocator is used.
//
//      ~my_DoubleStack();
//          // Destroy this stack and all elements held by it.
//
//      // ...
//
//      // MANIPULATORS
//      void push(double value);
//          // Push the specified 'value' onto this stack.
//
//      // ...
//  };
//
//  // ...
//
//  // MANIPULATORS
//  inline
//  void my_DoubleStack::push(double value)
//  {
//      if (d_length >= d_size) {
//          increaseCapacity();
//      }
//      d_stack_p[d_length++] = value;
//  }
//
//  // ...
//
//  // my_doublestack.cpp
//
//  // PRIVATE MANIPULATORS
//  void my_DoubleStack::increaseCapacity()
//  {
//      // Implementation elided.
//      // ...
//  }
//
//  // CREATORS
//  my_DoubleStack::my_DoubleStack(bslma::Allocator *basicAllocator)
//  : d_size(1)
//  , d_length(0)
//  , d_allocator_p(bslma::Default::allocator(basicAllocator))
//  {
//      d_stack_p = static_cast<double *>(
//                        d_allocator_p->allocate(d_size * sizeof *d_stack_p));
//  }
//..
// Note that, when the allocator passed in is a 'bdlma::SequentialAllocator',
// the 'deallocate' method is a no-op, and all memory is reclaimed during the
// destruction of the allocator:
//..
//  my_DoubleStack::~my_DoubleStack()
//  {
//      // CLASS INVARIANTS
//      assert(d_allocator_p);
//      assert(d_stack_p);
//      assert(0 <= d_length);
//      assert(0 <= d_size);
//      assert(d_length <= d_size);
//
//      d_allocator_p->deallocate(d_stack_p);
//  }
//
//  // ...
//..
// In 'main', users can create a 'bdlma::SequentialAllocator' and pass it to
// the constructor of 'my_DoubleStack':
//..
//      bdlma::SequentialAllocator sequentialAlloc;
//      my_DoubleStack dstack(&sequentialAlloc);
//..

#ifndef INCLUDED_BDLSCM_VERSION
#include <bdlscm_version.h>
#endif

#ifndef INCLUDED_BDLMA_MANAGEDALLOCATOR
#include <bdlma_managedallocator.h>
#endif

#ifndef INCLUDED_BDLMA_SEQUENTIALPOOL
#include <bdlma_sequentialpool.h>
#endif

#ifndef INCLUDED_BSLMA_ALLOCATOR
#include <bslma_allocator.h>
#endif

#ifndef INCLUDED_BSLS_ALIGNMENT
#include <bsls_alignment.h>
#endif

#ifndef INCLUDED_BSLS_ASSERT
#include <bsls_assert.h>
#endif

#ifndef INCLUDED_BSLS_BLOCKGROWTH
#include <bsls_blockgrowth.h>
#endif

namespace BloombergLP {
namespace bdlma {

                        // =========================
                        // class SequentialAllocator
                        // =========================

class SequentialAllocator : public ManagedAllocator {
    // This class implements the 'ManagedAllocator' protocol to provide a fast
    // allocator that dispenses heterogeneous blocks of memory (of varying,
    // user-specified sizes) from a sequence of dynamically-allocated buffers.
    // Memory for the internal buffers is supplied by an (optional) allocator
    // supplied at construction; if no allocator is supplied, the currently
    // installed default allocator is used.  If an allocation exceeds the
    // remaining free memory space in the current buffer, the allocator
    // replenishes its internal buffer with new memory to satisfy the request.
    // This class is *exception* *neutral*: If memory cannot be allocated, the
    // behavior is defined by the (optional) allocator specified at
    // construction.

    // DATA
    SequentialPool d_sequentialPool;  // manager for allocated memory blocks

  private:
    // NOT IMPLEMENTED
    SequentialAllocator(const SequentialAllocator&);
    SequentialAllocator& operator=(const SequentialAllocator&);

  public:
    // CREATORS
    explicit
    SequentialAllocator(bslma::Allocator *basicAllocator = 0);
    explicit
    SequentialAllocator(bsls::BlockGrowth::Strategy  growthStrategy,
                        bslma::Allocator            *basicAllocator = 0);
    explicit
    SequentialAllocator(bsls::Alignment::Strategy  alignmentStrategy,
                        bslma::Allocator          *basicAllocator = 0);
    SequentialAllocator(bsls::BlockGrowth::Strategy  growthStrategy,
                        bsls::Alignment::Strategy    alignmentStrategy,
                        bslma::Allocator            *basicAllocator = 0);
        // Create a sequential allocator for allocating memory blocks from a
        // sequence of dynamically-allocated buffers.  Optionally specify a
        // 'basicAllocator' used to supply memory for the dynamically-allocated
        // buffers.  If 'basicAllocator' is 0, the currently installed default
        // allocator is used.  Optionally specify a 'growthStrategy' used to
        // control buffer growth.  If no 'growthStrategy' is specified,
        // geometric growth is used.  Optionally specify an 'alignmentStrategy'
        // used to control alignment of allocated memory blocks.  If no
        // 'alignmentStrategy' is specified, natural alignment is used.  Note
        // that no limit is imposed on the size of the internal buffers when
        // geometric growth is used.

    explicit
    SequentialAllocator(int initialSize, bslma::Allocator *basicAllocator = 0);
    SequentialAllocator(int                          initialSize,
                        bsls::BlockGrowth::Strategy  growthStrategy,
                        bslma::Allocator            *basicAllocator = 0);
    SequentialAllocator(int                        initialSize,
                        bsls::Alignment::Strategy  alignmentStrategy,
                        bslma::Allocator          *basicAllocator = 0);
    SequentialAllocator(int                          initialSize,
                        bsls::BlockGrowth::Strategy  growthStrategy,
                        bsls::Alignment::Strategy    alignmentStrategy,
                        bslma::Allocator            *basicAllocator = 0);
        // Create a sequential allocator for allocating memory blocks from a
        // sequence of dynamically-allocated buffers, of which the initial
        // buffer has the specified 'initialSize' (in bytes).  Optionally
        // specify a 'basicAllocator' used to supply memory for the
        // dynamically-allocated buffers.  If 'basicAllocator' is 0, the
        // currently installed default allocator is used.  Optionally specify a
        // 'growthStrategy' used to control buffer growth.  If no
        // 'growthStrategy' is specified, geometric growth is used.  Optionally
        // specify an 'alignmentStrategy' used to control alignment of
        // allocated memory blocks.  If no 'alignmentStrategy' is specified,
        // natural alignment is used.  An implementation-defined value is used
        // as the initial size of the internal buffer.  The behavior is
        // undefined unless '0 < initialSize'.  Note that no limit is imposed
        // on the size of the internal buffers when geometric growth is used.
        // Also note that when constant growth is used, the size of the
        // internal buffers will always be the same as the
        // implementation-defined value.

    SequentialAllocator(int               initialSize,
                        int               maxBufferSize,
                        bslma::Allocator *basicAllocator = 0);
    SequentialAllocator(int                          initialSize,
                        int                          maxBufferSize,
                        bsls::BlockGrowth::Strategy  growthStrategy,
                        bslma::Allocator            *basicAllocator = 0);
    SequentialAllocator(int                        initialSize,
                        int                        maxBufferSize,
                        bsls::Alignment::Strategy  alignmentStrategy,
                        bslma::Allocator          *basicAllocator = 0);
    SequentialAllocator(int                          initialSize,
                        int                          maxBufferSize,
                        bsls::BlockGrowth::Strategy  growthStrategy,
                        bsls::Alignment::Strategy    alignmentStrategy,
                        bslma::Allocator            *basicAllocator = 0);
        // Create a sequential allocator for allocating memory blocks from a
        // sequence of dynamically-allocated buffers, of which the initial
        // buffer has the specified 'initialSize' (in bytes), and the buffer
        // growth is limited to the specified 'maxBufferSize'.  Optionally
        // specify a 'basicAllocator' used to supply memory for the
        // dynamically-allocated buffers.  If 'basicAllocator' is 0, the
        // currently installed default allocator is used.  Optionally specify a
        // 'growthStrategy' used to control buffer growth.  If no
        // 'growthStrategy' is specified, geometric growth is used.  Optionally
        // specify an 'alignmentStrategy' used to control alignment of
        // allocated memory blocks.  If no 'alignmentStrategy' is specified,
        // natural alignment is used.  The behavior is undefined unless
        // '0 < initialSize' and 'initialSize <= maxBufferSize'.  Note that
        // when constant growth is used, the size of the internal buffers will
        // always be the same as 'initialSize'.

    virtual ~SequentialAllocator();
        // Destroy this sequential allocator.  All memory allocated from this
        // allocator is released.

    // MANIPULATORS
    virtual void *allocate(size_type size);
        // Return the address of a contiguous block of memory of the specified
        // 'size' (in bytes) according to the alignment strategy specified at
        // construction.  If 'size' is 0, no memory is allocated and 0 is
        // returned.  If the allocation request exceeds the remaining free
        // memory space in the current internal buffer, use the allocator
        // supplied at construction to allocate a new internal buffer, then
        // allocate memory from the new buffer.

    void *allocateAndExpand(size_type *size);
        // Return the address of a contiguous block of memory of at least the
        // specified '*size' (in bytes), and load the actual amount of memory
        // allocated into '*size'.  If '*size' is 0, return 0 with no effect.
        // If the allocation request exceeds the remaining free memory space in
        // the current internal buffer, use the allocator supplied at
        // construction to allocate a new internal buffer, then allocate memory
        // from the new buffer.

    virtual void deallocate(void *address);
        // This method has no effect on the memory block at the specified
        // 'address' as all memory allocated by this allocator is managed.  The
        // behavior is undefined unless 'address' is 0, or was allocated by
        // this allocator and has not already been deallocated.

    virtual void release();
        // Release all memory allocated through this allocator.  The allocator
        // is reset to its default constructed state, retaining the alignment
        // and growth strategy supplied at construction (if any) after this
        // call.  The effect of using a pointer value after this call that was
        // obtained from this object before this call is undefined.

    virtual void rewind();
        // Release all memory allocated through this allocator.  Return to the
        // construction-time supplied allocator all but the last block obtained
        // from it, if any, and satisfy subsequent allocations from the
        // beginning of the remaining block, where possible. The effect of
        // using a pointer after this call that was obtained from this object
        // before this call is undefined.

    void reserveCapacity(int numBytes);
        // Reserve sufficient memory to satisfy allocation requests for at
        // least the specified 'numBytes' without replenishment (i.e., without
        // dynamic allocation).  If 'numBytes' is 0, no memory is reserved.
        // This method ignores 'maxBufferSize' even if it is supplied at
        // construction.  The behavior is undefined unless '0 <= numBytes'.
        // Note that, due to alignment effects, it is possible that not all
        // 'numBytes' of memory will be used for allocation before triggering
        // dynamic allocation.

    int truncate(void *address, int originalSize, int newSize);
        // Reduce the amount of memory allocated at the specified 'address' of
        // the specified 'originalSize' (in bytes) to the specified 'newSize'.
        // Return 'newSize' after truncating, or 'originalSize' if the memory
        // at 'address' cannot be truncated.  This method can only 'truncate'
        // the memory block returned by the most recent 'allocate' request from
        // this allocator, and otherwise has no effect.  The behavior is
        // undefined unless the memory at 'address' was originally allocated by
        // this allocator, the size of the memory block at 'address' is
        // 'originalSize', 'newSize <= originalSize', '0 <= newSize', and
        // 'release' was not called after allocating the memory block at
        // 'address'.
};

// ============================================================================
//                             INLINE DEFINITIONS
// ============================================================================

                        // -------------------------
                        // class SequentialAllocator
                        // -------------------------

// CREATORS
inline
SequentialAllocator::
SequentialAllocator(bslma::Allocator *basicAllocator)
: d_sequentialPool(basicAllocator)
{
}

inline
SequentialAllocator::
SequentialAllocator(bsls::BlockGrowth::Strategy  growthStrategy,
                    bslma::Allocator            *basicAllocator)
: d_sequentialPool(growthStrategy, basicAllocator)
{
}

inline
SequentialAllocator::
SequentialAllocator(bsls::Alignment::Strategy  alignmentStrategy,
                    bslma::Allocator          *basicAllocator)
: d_sequentialPool(alignmentStrategy, basicAllocator)
{
}

inline
SequentialAllocator::
SequentialAllocator(bsls::BlockGrowth::Strategy  growthStrategy,
                    bsls::Alignment::Strategy    alignmentStrategy,
                    bslma::Allocator            *basicAllocator)
: d_sequentialPool(growthStrategy, alignmentStrategy, basicAllocator)
{
}

inline
SequentialAllocator::
SequentialAllocator(int               initialSize,
                    bslma::Allocator *basicAllocator)
: d_sequentialPool(initialSize, basicAllocator)
{
    BSLS_ASSERT_SAFE(0 < initialSize);
}

inline
SequentialAllocator::
SequentialAllocator(int                          initialSize,
                    bsls::BlockGrowth::Strategy  growthStrategy,
                    bslma::Allocator            *basicAllocator)
: d_sequentialPool(initialSize, growthStrategy, basicAllocator)
{
    BSLS_ASSERT_SAFE(0 < initialSize);
}

inline
SequentialAllocator::
SequentialAllocator(int                        initialSize,
                    bsls::Alignment::Strategy  alignmentStrategy,
                    bslma::Allocator          *basicAllocator)
: d_sequentialPool(initialSize, alignmentStrategy, basicAllocator)
{
    BSLS_ASSERT_SAFE(0 < initialSize);
}

inline
SequentialAllocator::
SequentialAllocator(int                          initialSize,
                    bsls::BlockGrowth::Strategy  growthStrategy,
                    bsls::Alignment::Strategy    alignmentStrategy,
                    bslma::Allocator            *basicAllocator)
: d_sequentialPool(initialSize,
                   growthStrategy,
                   alignmentStrategy,
                   basicAllocator)
{
    BSLS_ASSERT_SAFE(0 < initialSize);
}

inline
SequentialAllocator::
SequentialAllocator(int               initialSize,
                    int               maxBufferSize,
                    bslma::Allocator *basicAllocator)
: d_sequentialPool(initialSize, maxBufferSize, basicAllocator)
{
    BSLS_ASSERT_SAFE(0 < initialSize);
    BSLS_ASSERT_SAFE(initialSize <= maxBufferSize);
}

inline
SequentialAllocator::
SequentialAllocator(int                          initialSize,
                    int                          maxBufferSize,
                    bsls::BlockGrowth::Strategy  growthStrategy,
                    bslma::Allocator            *basicAllocator)
: d_sequentialPool(initialSize, maxBufferSize, growthStrategy, basicAllocator)
{
    BSLS_ASSERT_SAFE(0 < initialSize);
    BSLS_ASSERT_SAFE(initialSize <= maxBufferSize);
}

inline
SequentialAllocator::
SequentialAllocator(int                        initialSize,
                    int                        maxBufferSize,
                    bsls::Alignment::Strategy  alignmentStrategy,
                    bslma::Allocator          *basicAllocator)
: d_sequentialPool(initialSize,
                   maxBufferSize,
                   alignmentStrategy,
                   basicAllocator)
{
    BSLS_ASSERT_SAFE(0 < initialSize);
    BSLS_ASSERT_SAFE(initialSize <= maxBufferSize);
}

inline
SequentialAllocator::
SequentialAllocator(int                          initialSize,
                    int                          maxBufferSize,
                    bsls::BlockGrowth::Strategy  growthStrategy,
                    bsls::Alignment::Strategy    alignmentStrategy,
                    bslma::Allocator            *basicAllocator)
: d_sequentialPool(initialSize,
                   maxBufferSize,
                   growthStrategy,
                   alignmentStrategy,
                   basicAllocator)
{
    BSLS_ASSERT_SAFE(0 < initialSize);
    BSLS_ASSERT_SAFE(initialSize <= maxBufferSize);
}

// MANIPULATORS
inline
void SequentialAllocator::deallocate(void *)
{
}

inline
void SequentialAllocator::release()
{
    d_sequentialPool.release();
}

inline
<<<<<<< HEAD
int SequentialAllocator::truncate(void *address, int originalSize, int newSize)
=======
void SequentialAllocator::rewind()
{
    d_sequentialPool.rewind();
}

inline
int SequentialAllocator::truncate(void *address,
                                  int   originalSize,
                                  int   newSize)
>>>>>>> c0a15870
{
    return d_sequentialPool.truncate(address, originalSize, newSize);
}

}  // close package namespace
}  // close enterprise namespace

#endif

// ----------------------------------------------------------------------------
// Copyright 2015 Bloomberg Finance L.P.
//
// Licensed under the Apache License, Version 2.0 (the "License");
// you may not use this file except in compliance with the License.
// You may obtain a copy of the License at
//
//     http://www.apache.org/licenses/LICENSE-2.0
//
// Unless required by applicable law or agreed to in writing, software
// distributed under the License is distributed on an "AS IS" BASIS,
// WITHOUT WARRANTIES OR CONDITIONS OF ANY KIND, either express or implied.
// See the License for the specific language governing permissions and
// limitations under the License.
// ----------------------------- END-OF-FILE ----------------------------------<|MERGE_RESOLUTION|>--- conflicted
+++ resolved
@@ -556,19 +556,13 @@
 }
 
 inline
-<<<<<<< HEAD
+void SequentialAllocator::rewind()
+{
+    d_sequentialPool.rewind();
+}
+
+inline
 int SequentialAllocator::truncate(void *address, int originalSize, int newSize)
-=======
-void SequentialAllocator::rewind()
-{
-    d_sequentialPool.rewind();
-}
-
-inline
-int SequentialAllocator::truncate(void *address,
-                                  int   originalSize,
-                                  int   newSize)
->>>>>>> c0a15870
 {
     return d_sequentialPool.truncate(address, originalSize, newSize);
 }
