--- conflicted
+++ resolved
@@ -864,13 +864,8 @@
                 btlso::TcpTimerEventManager::Hint hint
                      = btlso::TcpTimerEventManager::e_NO_HINT;
                 if (argc > 6) {
-<<<<<<< HEAD
                     hint =
-                    btlso::TcpTimerEventManager::BTESO_INFREQUENT_REGISTRATION;
-=======
-                     hint =
-                     btlso::TcpTimerEventManager::e_INFREQUENT_REGISTRATION;
->>>>>>> 35a373a7
+                    btlso::TcpTimerEventManager::e_INFREQUENT_REGISTRATION;
                 }
                 if (verbose) {
                     P(numConnections);
@@ -978,11 +973,7 @@
                      = btlso::TcpTimerEventManager::e_NO_HINT;
                 if (argc > 6) {
                     hint =
-<<<<<<< HEAD
-                    btlso::TcpTimerEventManager::BTESO_INFREQUENT_REGISTRATION;
-=======
-                     btlso::TcpTimerEventManager::e_INFREQUENT_REGISTRATION;
->>>>>>> 35a373a7
+                    btlso::TcpTimerEventManager::e_INFREQUENT_REGISTRATION;
                 }
                 if (verbose) {
                     P(numConnections);
@@ -1048,15 +1039,9 @@
 
                 ASSERT(0 != d_serverSocket_p);
                 int ret = d_serverSocket_p->setOption(
-<<<<<<< HEAD
-                                      btlso::SocketOptUtil::BTESO_SOCKETLEVEL,
-                                      btlso::SocketOptUtil::BTESO_REUSEADDRESS,
+                                      btlso::SocketOptUtil::k_SOCKETLEVEL,
+                                      btlso::SocketOptUtil::k_REUSEADDRESS,
                                       1);
-=======
-                                       btlso::SocketOptUtil::k_SOCKETLEVEL,
-                                       btlso::SocketOptUtil::k_REUSEADDRESS,
-                                       1);
->>>>>>> 35a373a7
                 ASSERT(0 == ret);
                 ASSERT(0 == d_serverSocket_p->bind(serverAddress));
 
@@ -1984,15 +1969,9 @@
 
                 ASSERT(0 != d_serverSocket_p);
                 int ret = d_serverSocket_p->setOption(
-<<<<<<< HEAD
-                                      btlso::SocketOptUtil::BTESO_SOCKETLEVEL,
-                                      btlso::SocketOptUtil::BTESO_REUSEADDRESS,
+                                      btlso::SocketOptUtil::k_SOCKETLEVEL,
+                                      btlso::SocketOptUtil::k_REUSEADDRESS,
                                       1);
-=======
-                                       btlso::SocketOptUtil::k_SOCKETLEVEL,
-                                       btlso::SocketOptUtil::k_REUSEADDRESS,
-                                       1);
->>>>>>> 35a373a7
                 ASSERT(0 == ret);
                 ASSERT(0 == d_serverSocket_p->bind(serverAddress));
 
