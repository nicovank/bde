// btlsos_tcpchannel.h                                                -*-C++-*-
#ifndef INCLUDED_BTLSOS_TCPCHANNEL
#define INCLUDED_BTLSOS_TCPCHANNEL

#ifndef INCLUDED_BSLS_IDENT
#include <bsls_ident.h>
#endif
BSLS_IDENT("$Id: $")

//@PURPOSE: Provide synchronous TCP-based communication channel.
//
//@AUTHOR: Andrei Basov (abasov)
//
//@SEE_ALSO: btlsos_tcpacceptor       btlsos_tcpconnector
//@SEE_ALSO: btlsos_tcptimedchannel   btlsos_tcpcbchannel
//@SEE_ALSO: btlso_socketoptutil
//
//@DESCRIPTION: This component provides concrete implementation of the blocking
// communication channel ('btlsc_channel') over TCP/IPv4 sockets.  Both
// non-timed operations are supported (as mandated by the protocol).
// Additionally, operations to set various socket options and to get local and
// remote addresses are provided.
//
///Thread-safety
///-------------
// The channel is *thread safe*, meaning that any operation can be called on
// *distinct instances* from different threads without any side-effects (which,
// generally speaking, means that there is no 'static'), but not *thread
// enabled* (i.e., two threads cannot safely call methods on the *same
// instance* without external synchronization).  The channel is not
// *async-safe*, meaning that one or more functions cannot be invoked safely
// from a signal handler.
//
///Performance
///-----------
// This channel is optimized for operations with the timeout.  Non-timed
// operations will have worse performance than their respective counterparts in
// the non-timed version of the channel (i.e., 'btlsos_tcpchannel').  If only
// non-timed operations are required, 'btlsos::TcpChannel' should be used
// instead.
//
///USAGE EXAMPLE
///=============
// The following usage example shows a possible use of this component.  First,
// a pair of sockets connecting each other on the local host are created for
// our example, which could be any connected sockets on different hosts.  The
// channel only needs one of the socket as its I/O request endpoint, while the
// other end of connection will be used to write some data for the channel to
// read:
//..
//    btlso::SocketHandle::Handle handles[2];
//    int ret = btlso::SocketImpUtil::socketPair<btlso::IPv4Address>(
<<<<<<< HEAD
//                                  handles,
//                                  btlso::SocketImpUtil::BTESO_SOCKET_STREAM);
=======
//                                   handles,
//                                   btlso::SocketImpUtil::k_SOCKET_STREAM);
>>>>>>> 35a373a7
//    assert(0 == ret);
//    // The following socket options are set only if necessary.
//
//    ret = btlso::SocketOptUtil::setOption(handles[0],
//                      btlso::SocketOptUtil::k_SOCKETLEVEL,
//                      btlso::SocketOptUtil::k_SENDBUFFER, 8192);
//    assert(0 == ret);
//
//    ret = btlso::SocketOptUtil::setOption(handles[1],
//                      btlso::SocketOptUtil::k_SOCKETLEVEL,
//                      btlso::SocketOptUtil::k_RECEIVEBUFFER, 8192);
//    assert(0 == ret);
//
//    ret = btlso::SocketOptUtil::setOption(handles[1],
//                          btlso::SocketOptUtil::k_TCPLEVEL,
//                          btlso::SocketOptUtil::k_TCPNODELAY, 1);
//    assert(0 == ret);
//..
// Next, create a 'btlso::StreamSocket' object, which is a part of the channel.
// The 'btlso::StreamSocket' object has a field of type
// 'btlso::SocketHandle::Handle', whose value is set to a socket created above.
// Then I/O operations can be invoked on the channel:
//..
//    btlso::InetStreamSocketFactory<btlso::IPv4Address>
//                                                     factory(&testAllocator);
//    btlso::StreamSocket<btlso::IPv4Address> *sSocket =
//                                            factory.allocate(handles[0]);
//    assert(sSocket);
//
//    {
//        // We should guarantee that the 'channel's destructor is
//        // invoked before the corresponding 'streamSocket'
//        // destructor, the behavior is undefined otherwise.
//        // We insure the required order by creating the 'channel'
//        // inside a block while the corresponding 'streamSocket'
//        // object outside the block as above.
//
//        Obj channel(sSocket);
//        assert(0 == channel.isInvalid());
//
//        // Write data at the other side of the channel and so "read"
//        // operations can be done at the channel side.
//        enum { k_LEN = 30 };
//        char writeBuf[k_LEN] = "abcdefghij1234567890",
//             readBuf[k_LEN];
//        int numBytes = 0, augStatus = -1, interruptFlag = 1;
//        int len = btlso::SocketImpUtil::write(handles[1], writeBuf,
//                                             strlen(writeBuf));
//
//        assert(len == strlen(writeBuf));
//        // Read 5 bytes from the channel.
//        numBytes = 5;
//        augStatus = -1;
//        len = channel.read(&augStatus, readBuf, numBytes, interruptFlag);
//        if (len != numBytes) {
//            assert(0 < augStatus);
//        }
//
//        numBytes = 10;
//        augStatus = -1;
//        len = channel.readRaw(&augStatus, readBuf,
//                              numBytes, interruptFlag);
//        if (len != numBytes) {
//            assert(0 < augStatus);
//        }
//
//        // Write 1 byte to the channel.
//        numBytes = 1;
//        augStatus = -1;
//        len = channel.write(&augStatus, writeBuf,
//                                    numBytes, interruptFlag);
//        if (len != numBytes) {
//            assert(0 < augStatus);
//        }
//
//        numBytes = 10;
//        augStatus = -1;
//        // Try writing 10 bytes to the channel with a timeout value.
//        len = channel.writeRaw(&augStatus, writeBuf,
//                               numBytes, interruptFlag);
//        if (len != numBytes) {
//            assert(0 < augStatus);
//        }
//        assert(0 == channel.isInvalid());
//        channel.invalidate();
//        assert(1 == channel.isInvalid());
//
//        numBytes = 5;
//        enum { e_INVALID = -2 };
//        // Try writing 5 bytes from the channel.
//        len = channel.read(&augStatus, readBuf,
//                                   numBytes, interruptFlag);
//        assert(e_INVALID == len);
//
//        numBytes = 10;
//        augStatus = -1;
//        // Try writing 10 bytes from the channel with a timeout value.
//        len = channel.read(&augStatus, readBuf,
//                           numBytes, interruptFlag);
//        assert(e_INVALID == len);
//        // Try writing 1 byte to the channel.
//        numBytes = 1;
//        augStatus = -1;
//        len = channel.write(&augStatus, writeBuf,
//                            numBytes, interruptFlag);
//        assert(e_INVALID == len);
//
//        numBytes = 10;
//        augStatus = -1;
//        // Try writing 10 bytes to the channel with a timeout value.
//        len = channel.writeRaw(&augStatus, writeBuf,
//                               numBytes, interruptFlag);
//        assert(e_INVALID == len);
//    }
//    factory.deallocate(sSocket);
//..

#ifndef INCLUDED_BTLSCM_VERSION
#include <btlscm_version.h>
#endif

#ifndef INCLUDED_BTLS_IOVEC
#include <btls_iovec.h>
#endif

#ifndef INCLUDED_BTLSO_IPV4ADDRESS
#include <btlso_ipv4address.h>
#endif

#ifndef INCLUDED_BTLSC_CHANNEL
#include <btlsc_channel.h>
#endif

#ifndef INCLUDED_BSLMA_ALLOCATOR
#include <bslma_allocator.h>
#endif

#ifndef INCLUDED_BSL_VECTOR
#include <bsl_vector.h>
#endif

namespace BloombergLP {
namespace btlso { template<class ADDRESS> class StreamSocket; }
namespace btlsos {

                             // ================
                             // class TcpChannel
                             // ================

class TcpChannel : public btlsc::Channel {
    // This class implements 'btlsc::Channel' protocol over TCP/IP sockets.  It
    // operates on top of the stream-socket interface, which is provided at
    // construction.

    btlso::StreamSocket<btlso::IPv4Address> *d_socket_p;     // not owned
    int                                    d_isInvalidFlag;

    bsl::vector<char>                      d_readBuffer;
    int                                    d_readBufferOffset;
    int                                    d_readBufferedStartPointer;
        // the index of the first unconsumed data in 'd_readBuffer'
    bslma::Allocator                      *d_allocator_p;

  private:  // not implemented
    TcpChannel(const TcpChannel&);
    TcpChannel& operator=(const TcpChannel&);

    // PRIVATE MANIPULATORS
    void initializeReadBuffer(int size = -1);
        // Initialize internal read buffer with the optionally-specified
        // 'size'.  If 'size' is not specified, the default that is obtained by
        // querying the underlying socket is used.

  public:
    // CREATORS
    TcpChannel(
                    btlso::StreamSocket<btlso::IPv4Address> *socket,
                    bslma::Allocator                      *basicAllocator = 0);
        // Create a channel attached to the specified stream-oriented 'socket'.
        // Optionally specify a 'basicAllocator' used to supply memory.  If
        // 'basicAllocator' is 0, the currently installed default allocator is
        // used.  The behavior is undefined unless 'socket' is not 0.

    ~TcpChannel();
        // Destroy this channel and release the underlying socket.

    // MANIPULATORS
    int read(char *buffer, int numBytes, int flags = 0);
    int read(int  *augStatus, char *buffer, int numBytes, int flags = 0);
        // Read from this channel into the specified 'buffer' the specified
        // 'numBytes'.  If the optionally specified 'flags' incorporates
        // 'btlsc::Channel::ASYNC_INTERRUPT', "asynchronous events" are
        // permitted to interrupt this operation; by default, such events are
        // ignored.  Optionally specify (as a *leading* argument) 'augStatus'
        // to receive status specific to a "partial result".  Return 'numBytes'
        // on success, a negative value on error, and the number of bytes newly
        // read into 'buffer' (indicating a partial result) otherwise.  On a
        // partial result, load 'augStatus', if supplied, with a positive
        // value, indicating that an asynchronous event caused the
        // interruption; otherwise, 'augStatus' is unmodified.  A partial
        // result typically does not invalidate this channel; hence, this (or
        // another) operation may be retried (with arguments suitably adjusted)
        // with some reasonable hope of success.  A negative "status", however,
        // indicates a permanent error (leaving the contents of 'buffer'
        // undefined); -1 implies that the connection was closed by the peer
        // (but the converse is not guaranteed).  The behavior is undefined
        // unless 'buffer' has sufficient capacity to hold the requested data
        // and 0 < numBytes.

    int readv(const btls::Iovec *buffers,
               int              numBuffers,
               int              flags = 0);
    int readv(int              *augStatus,
               const btls::Iovec *buffers,
               int               numBuffers,
               int               flags = 0);
        // Read from this channel into the specified sequence of 'buffers' of
        // specified sequence length 'numBuffers', the respective numbers of
        // bytes as specified in each corresponding 'btls::Iovec' buffer.  If
        // the optionally specified 'flags' incorporates
        // 'btlsc::Channel::ASYNC_INTERRUPT', "asynchronous events" are
        // permitted to interrupt this operation; by default, such events are
        // ignored.  Optionally specify (as a *leading* argument) 'augStatus'
        // to receive status specific to a partial result.  Return 'numBytes'
        // on success, a negative value on error, and the number of bytes newly
        // read into 'buffers' (indicating a partial result) otherwise.  On a
        // partial result, load 'augStatus', if supplied, with a positive
        // value, indicating that an asynchronous event caused the
        // interruption; otherwise, 'augStatus' is unmodified.  A partial
        // result typically does not invalidate this channel; hence, this (or
        // another) operation may be retried (with arguments suitably adjusted)
        // with some reasonable hope of success.  A negative "status", however,
        // indicates a permanent error (leaving the contents of 'buffers'
        // undefined); -1 implies that the connection was closed by the peer
        // (but the converse is not guaranteed).  The behavior is undefined
        // unless 'buffers' have sufficient capacity to hold the requested data
        // and 0 < 'numBuffers'.

    // - - - - - - - - - - - - - - - - - - - - - - - - - - - - - - - - - - - -

    int readRaw(char *buffer,
                 int   numBytes,
                 int   flags = 0);
    int readRaw(int  *augStatus,
                 char *buffer,
                 int   numBytes,
                 int   flags = 0);
        // *Atomically* read from this channel into the specified 'buffer' *at*
        // *most* the specified 'numBytes'.  If the optionally specified
        // 'flags' incorporates 'btlsc::Channel::ASYNC_INTERRUPT',
        // "asynchronous events" are permitted to interrupt this operation; by
        // default, such events are ignored.  Optionally specify (as a
        // *leading* argument) 'augStatus' to receive status specific to a
        // "partial result".  Return 'numBytes' on success, a negative value on
        // error, and the number of bytes newly read into 'buffer' (indicating
        // a partial result) otherwise.  On a partial result, load 'augStatus',
        // if supplied, with a positive value if an asynchronous event
        // interrupted this operation and a negative value if the atomic
        // OS-level operation transmitted at least one byte, but less than
        // 'numBytes'; otherwise, 'augStatus' is unmodified.  A partial result
        // typically does not invalidate this channel; hence, this (or another)
        // operation may be retried (with arguments suitably adjusted) with
        // some reasonable hope of success.  A negative "status", however,
        // indicates a permanent error (leaving the contents of 'buffer'
        // undefined); -1 implies that the connection was closed by the peer
        // (but the converse is not guaranteed).  The behavior is undefined
        // unless 'buffer' has sufficient capacity to hold the requested data
        // and 0 < numBytes.  Note that if the specified 'timeout' value has
        // already passed, the "read" operation will still be attempted, but
        // the attempt will not block.

     int readvRaw(const btls::Iovec *buffers,
                         int        numBuffers,
                         int        flags = 0);
     int readvRaw(int              *augStatus,
                  const btls::Iovec *buffers,
                  int               numBuffers,
                  int               flags = 0);
        // *Atomically* read from this channel into the specified sequence of
        // 'buffers' of specified sequence length 'numBuffers' *at* *most* the
        // respective numbers of bytes as specified in each corresponding
        // 'btls::Iovec' buffer.  If the optionally specified 'flags'
        // incorporates 'btlsc::Channel::ASYNC_INTERRUPT', "asynchronous
        // events" are permitted to interrupt this operation; by default, such
        // events are ignored.  Optionally specify (as a *leading* argument)
        // 'augStatus' to receive status specific to a "partial result".
        // Return 'numBytes' on success, a negative value on error, and the
        // number of bytes newly read into 'buffers' (indicating a partial
        // result) otherwise.  On a partial result, load 'augStatus', if
        // supplied, with a positive value if an asynchronous event interrupted
        // this operation and a negative value if the atomic OS-level operation
        // transmitted at least one byte, but less than 'numBytes'; otherwise,
        // 'augStatus' is unmodified.  A partial result typically does not
        // invalidate this channel; hence, this (or another) operation may be
        // retried (with arguments suitably adjusted) with some reasonable hope
        // of success.  A negative "status", however, indicates a permanent
        // error (leaving the contents of 'buffers' undefined); -1 implies that
        // the connection was closed by the peer (but the converse is not
        // guaranteed).  The behavior is undefined unless 'buffers' have
        // sufficient capacity to hold the requested data and 0 < numBytes.
        // Note that if the specified 'timeout' value has already passed, the
        // "read" operation will still be attempted, but the attempt will not
        // block.

    int bufferedRead(const char **buffer,
                     int          numBytes,
                     int          flags = 0                      );
    int bufferedRead(int         *augStatus,
                     const char **buffer,
                     int          numBytes,
                     int          flags = 0                      );
        // Read from this channel into a channel-supplied buffer, identified
        // via the specified 'buffer', the specified 'numBytes'.  If the
        // optionally specified 'flags' incorporates
        // 'btlsc::Channel::ASYNC_INTERRUPT', "asynchronous events" are
        // permitted to interrupt this operation; by default, such events are
        // ignored.  Optionally specify (as a *leading* argument) 'augStatus'
        // to receive status specific to a "partial result".  Return 'numBytes'
        // on success, a negative value on error, and the number of bytes newly
        // read into 'buffer' (indicating a partial result) otherwise.  Any
        // positive return value guarantees that 'buffer' will remain valid
        // until this channel is modified.  On a partial result, load
        // 'augStatus', if supplied, with a positive value, indicating that an
        // asynchronous event caused the interruption; otherwise, 'augStatus'
        // is unmodified.  A partial result typically does not invalidate this
        // channel; hence, this (or another) operation may be retried with some
        // reasonable hope of success -- buffered data from a partial result
        // remains available until consumed by subsequent read operations.  A
        // negative "status", however, indicates a permanent error (leaving
        // 'buffer' undefined); -1 implies that the connection was closed by
        // the peer (but the converse is not guaranteed).  The behavior is
        // undefined unless 0 < numBytes.

    int bufferedReadRaw(const char **buffer,
                        int          numBytes,
                        int          flags = 0                   );
    int bufferedReadRaw(int         *augStatus,
                        const char **buffer,
                        int          numBytes,
                        int          flags = 0                   );
        // *Atomically* read from this channel into a channel-supplied buffer,
        // identified via the specified 'buffer', *at* *most* the specified
        // 'numBytes'.  If the optionally specified 'flags' incorporates
        // 'btlsc::Channel::ASYNC_INTERRUPT', "asynchronous events" are
        // permitted to interrupt this operation; by default, such events are
        // ignored.  Optionally specify (as a *leading* argument) 'augStatus'
        // to receive status specific to a "partial result".  Return 'numBytes'
        // on success, a negative value on error, and the number of bytes newly
        // read into 'buffer' (indicating a partial result) otherwise.  Any
        // positive return value guarantees that 'buffer' will remain valid
        // until this channel is modified.  On a partial result, load
        // 'augStatus', if supplied, with a positive value if an asynchronous
        // event interrupted this operation, or a negative value if the atomic
        // OS-level operation transmitted at least one but less than
        // 'numBytes'; otherwise, 'augStatus' is unmodified.  A partial result
        // typically does not invalidate this channel; hence, this (or another)
        // operation may be retried with some reasonable hope of success --
        // buffered data from a partial result remains available until consumed
        // by subsequent read operations.  A negative "status", however,
        // indicates a permanent error (leaving 'buffer' unset); -1 implies
        // that the connection was closed by the peer (but the converse is not
        // guaranteed).  The behavior is undefined unless 0 < numBytes.

    // = = = = = = = = = = = = = = = = = = = = = = = = = = = = = = = = = = = =

    int write(const char *buffer,
              int         numBytes,
              int         flags = 0);
    int write(int        *augStatus,
              const char *buffer,
              int         numBytes,
              int         flags = 0);
        // Write to this channel from the specified 'buffer' the specified
        // 'numBytes'.  If the optionally specified 'flags' incorporates
        // 'btlsc::Channel::ASYNC_INTERRUPT', "asynchronous events" are
        // permitted to interrupt this operation; by default, such events are
        // ignored.  Optionally specify (as a *leading* argument) 'augStatus'
        // to receive status specific to a "partial result".  Return 'numBytes'
        // on success, a negative value on error, and the number of bytes newly
        // written from 'buffer' (indicating a partial result) otherwise.  On a
        // partial result, load 'augStatus', if supplied, with a positive
        // value, indicating that an asynchronous event caused the
        // interruption; otherwise, 'augStatus' is unmodified.  A partial
        // result typically does not invalidate this channel; hence, this (or
        // another) operation may be retried (with arguments suitably adjusted)
        // with some reasonable hope of success.  A negative "status", however,
        // indicates a permanent error; -1 implies that the connection was
        // closed by the peer (but the converse is not guaranteed).  The
        // behavior is undefined unless 0 < numBytes.

    int writeRaw(const char *buffer,
                 int         numBytes,
                 int         flags = 0);
    int writeRaw(int        *augStatus,
                 const char *buffer,
                 int         numBytes,
                 int         flags = 0);
        // *Atomically* write to this channel from the specified 'buffer' *at*
        // *most* the specified 'numBytes'.  If the optionally specified
        // 'flags' incorporates 'btlsc::Channel::ASYNC_INTERRUPT',
        // "asynchronous events" are permitted to interrupt this operation; by
        // default, such events are ignored.  Optionally specify (as a
        // *leading* argument) 'augStatus' to receive status specific to a
        // "partial result".  Return 'numBytes' on success, a negative value on
        // error, and the number of bytes newly written from 'buffer'
        // (indicating a partial result) otherwise.  On a partial result, load
        // 'augStatus', if supplied, with a positive value if an asynchronous
        // event interrupted this operation and a negative value if the atomic
        // OS-level operation transmitted at least one byte, but less than
        // 'numBytes'; otherwise, 'augStatus' is unmodified.  A partial result
        // typically does not invalidate this channel; hence, this (or another)
        // operation may be retried (with arguments suitably adjusted) with
        // some reasonable hope of success.  A negative "status", however,
        // indicates a permanent error; -1 implies that the connection was
        // closed by the peer (but the converse is not guaranteed).  The
        // behavior is undefined unless 0 < numBytes.  Note that if the
        // specified 'timeout' value has already passed, the "write" operation
        // will still be attempted, but the attempt will not block.

    int writev(const btls::Ovec  *buffers,
               int               numBuffers,
               int               flags = 0);
    int writev(const btls::Iovec *buffers,
               int               numBuffers,
               int               flags = 0);
    int writev(int              *augStatus,
               const btls::Ovec  *buffers,
               int               numBuffers,
               int               flags = 0);
    int writev(int              *augStatus,
               const btls::Iovec *buffers,
               int               numBuffers,
               int               flags = 0);
        // Write to this channel from the specified sequence of 'buffers' of
        // specified sequence length 'numBuffers' the respective numbers of
        // bytes as specified in each corresponding 'btls::Ovec' (or
        // 'btls::Iovec') buffer.  If the optionally specified 'flags'
        // incorporates 'btlsc::Channel::ASYNC_INTERRUPT', "asynchronous
        // events" are permitted to interrupt this operation; by default, such
        // events are ignored.  Optionally specify (as a *leading* argument)
        // 'augStatus' to receive status specific to a partial result.  Return
        // 'numBytes' on success, a negative value on error, and the number of
        // bytes newly written from 'buffers' (indicating a partial result)
        // otherwise.  On a partial result, load 'augStatus', if supplied, with
        // a positive value, indicating that an asynchronous event caused the
        // interruption; otherwise, 'augStatus' is unmodified.  A partial
        // result typically does not invalidate this channel; hence, this (or
        // another) operation may be retried (with arguments suitably adjusted)
        // with some reasonable hope of success.  A negative "status", however,
        // indicates a permanent error; -1 implies that the connection was
        // closed by the peer (but the converse is not guaranteed).  The
        // behavior is undefined unless 0 < numBytes.

    int writevRaw(const btls::Ovec  *buffers,
                  int               numBuffers,
                  int               flags = 0);
    int writevRaw(const btls::Iovec *buffers,
                  int               numBuffers,
                  int               flags = 0);
    int writevRaw(int              *augStatus,
                  const btls::Ovec  *buffers,
                  int               numBuffers,
                  int               flags = 0);
    int writevRaw(int              *augStatus,
                  const btls::Iovec *buffers,
                  int               numBuffers,
                  int               flags = 0);
        // *Atomically* write to this channel, from the specified sequence of
        // 'buffers' of specified sequence length 'numBuffers', *at* *most* the
        // respective numbers of bytes as specified in each corresponding
        // 'btls::Ovec' (or 'btls::Iovec') buffer.  If the optionally specified
        // 'flags' incorporates 'btlsc::Channel::ASYNC_INTERRUPT',
        // "asynchronous events" are permitted to interrupt this operation; by
        // default, such events are ignored.  Optionally specify (as a
        // *leading* argument) 'augStatus' to receive status specific to a
        // "partial result".  Return 'numBytes' on success, a negative value on
        // error, and the number of bytes newly written from 'buffer'
        // (indicating a partial result) otherwise.  On a partial result, load
        // 'augStatus', if supplied, with a positive value if an asynchronous
        // event interrupted this operation and a negative value if the atomic
        // OS-level operation transmitted at least one byte, but less than
        // 'numBytes'; otherwise, 'augStatus' is unmodified.  A partial result
        // typically does not invalidate this channel; hence, this (or another)
        // operation may be retried (with arguments suitably adjusted) with
        // some reasonable hope of success.  A negative "status", however,
        // indicates a permanent error; -1 implies that the connection was
        // closed by the peer (but the converse is not guaranteed).  The
        // behavior is undefined unless 0 < numBytes.

    void invalidate();
        // Make this channel invalid; no subsequent operations can be completed
        // successfully.

    int getLocalAddress(btlso::IPv4Address *result);
        // Load into the specified 'result' the complete IP address associated
        // with the local (i.e., this process) end-point of this channel.
        // Return 0 on success and a non-zero value otherwise.

    int getOption(int *result, int level, int option);
        // Load into the specified 'result' the current value of the specified
        // option of the specified 'level' set on the underlying socket.
        // Return 0 on success and a non-zero value otherwise.  The list of
        // commonly-supported options (and levels) is enumerated in
        // 'btlso_socketoptutil'.

    int getPeerAddress(btlso::IPv4Address *result);
        // Load into the specified 'result' the complete IP address associated
        // with the remote (i.e., peer process) end-point of this channel.
        // Return 0 on success and a non-zero value otherwise.

    int setOption(int level, int option, int value);
        // Set the specified socket 'option' of the specified 'level' on the
        // underlying socket to the specified 'value'.  Return 0 on success and
        // a non-zero value otherwise.  (The list of commonly-supported options
        // is available in 'btlso_socketoptutil'.)

    // ACCESSORS
    int isInvalid() const;
        // Return 1 if *any* transmission error has occurred or if the channel
        // has been explicitly invalidated (via 'invalidate') and 0 otherwise.
        // Once a channel is invalid, no operations can be completed
        // successfully.  Note also that 0 return value does NOT guarantee that
        // a subsequent I/O operation would not fail.

    btlso::StreamSocket<btlso::IPv4Address> *socket() const;
        // Return the address of the stream-socket used by this channel.

};

//-----------------------------------------------------------------------------
//                      INLINE FUNCTIONS' DEFINITIONS
//-----------------------------------------------------------------------------

inline
void TcpChannel::invalidate()
{
    d_isInvalidFlag = 1;
}

inline
btlso::StreamSocket<btlso::IPv4Address> *TcpChannel::socket() const
{
    return d_socket_p;
}

inline
int TcpChannel::isInvalid() const
{
    return d_isInvalidFlag;
}
}  // close package namespace

}  // close enterprise namespace

#endif

// ----------------------------------------------------------------------------
// Copyright 2015 Bloomberg Finance L.P.
//
// Licensed under the Apache License, Version 2.0 (the "License");
// you may not use this file except in compliance with the License.
// You may obtain a copy of the License at
//
//     http://www.apache.org/licenses/LICENSE-2.0
//
// Unless required by applicable law or agreed to in writing, software
// distributed under the License is distributed on an "AS IS" BASIS,
// WITHOUT WARRANTIES OR CONDITIONS OF ANY KIND, either express or implied.
// See the License for the specific language governing permissions and
// limitations under the License.
// ----------------------------- END-OF-FILE ----------------------------------<|MERGE_RESOLUTION|>--- conflicted
+++ resolved
@@ -50,13 +50,8 @@
 //..
 //    btlso::SocketHandle::Handle handles[2];
 //    int ret = btlso::SocketImpUtil::socketPair<btlso::IPv4Address>(
-<<<<<<< HEAD
 //                                  handles,
-//                                  btlso::SocketImpUtil::BTESO_SOCKET_STREAM);
-=======
-//                                   handles,
-//                                   btlso::SocketImpUtil::k_SOCKET_STREAM);
->>>>>>> 35a373a7
+//                                  btlso::SocketImpUtil::k_SOCKET_STREAM);
 //    assert(0 == ret);
 //    // The following socket options are set only if necessary.
 //
