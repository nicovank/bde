--- conflicted
+++ resolved
@@ -1114,13 +1114,6 @@
     return a.value() != b.value();
 }
 
-template <class FUNC>
-Function_NothrowWrapper<FUNC> nothrowWrapper(const FUNC& f)
-    // Wrap the specified 'f' in a 'Function_NothrowWapper' object.
-{
-    return Function_NothrowWrapper<FUNC>(f);
-}
-
 // Common function type used in most tests
 typedef bsl::function<int(const IntWrapper&, int)> Obj;
 
@@ -1455,8 +1448,7 @@
     ASSERT(gen.check(0x23ff));
 
     // Test using Function_NothrowWrapper
-    bsl::function<RET(T, ARG, ARG)>
-        ntf3(nothrowWrapper(&IntWrapper::increment2));
+    bsl::function<RET(T, ARG, ARG)> ntf3(ntWrap(&IntWrapper::increment2));
     ASSERT(0x2007 == ntf3(gen.obj(), a1, a2));
     ASSERT(gen.check(0x2007));
 }
@@ -4599,14 +4591,8 @@
         //:   pointer to, or smart-pointer to type derived from 'FT'.
         //: 9 If 'RET' is 'void', then the return value of 'pf' is discarded,
         //:   even if 'FRET' is non-void.
-<<<<<<< HEAD
-        //: 10 If the pointer-to-member-function argument is wrapped in a
-        //:   'Function_NothrowWrapper', the invocation behavior is the same
-        //:   as for the unwrapped pointer-to-member-function.
-=======
-        //: 10 When the 'fp' is wrapped using : 'Function_NothrowWrapper',
-        //:    invocation procedes as though the : wrapper were not present.
->>>>>>> 9965a204
+        //: 10 When the 'fp' is wrapped using Function_NothrowWrapper',
+        //:    invocation procedes as though the wrapper were not present.
         //
         // Plan:
         //: 1 Create a class 'IntWrapper' that holds an 'int' value and has
@@ -4656,17 +4642,12 @@
         //:   'IntWrapper::increment1', thus discarding the return value.
         //:   Repeat this test but wrapping 'IntWrapper::voidIncrement1',
         //:   showing that a 'voide' function can be invoked.
-<<<<<<< HEAD
-        //: 10 For concern 10, add a tests to 'testPtrToMemFunc' and
+        //: 10 For concern 10, add tests to 'testPtrToMemFunc' and
         //:   'testPtrToConstMemFunc' as well as to the variants in step 9
         //:   whereby the 'function' object is constructed using a
         //:   pointer-to-member-function wrapped by a
         //:   'Function_NothrowWrapper' and verify that the behavior does not
         //:   change.
-=======
-        //: 10 For concern 10, repeat steps 3, 4, and 5 wrapping the
-        //:   member-function-pointer argument in a 'Function_NothrowWrapper'.
->>>>>>> 9965a204
         //
         // Testing:
         //      RET operator()(ARGS...) const; // For pointer to member func
@@ -4753,7 +4734,7 @@
         ASSERT(0x300f == iw.value());
 
         bsl::function<void(IntWrapper*, int)>
-            ntftp(nothrowWrapper(&IntWrapper::increment1));
+            ntftp(ntWrap(&IntWrapper::increment1));
         ntftp(&iw, 0x10);                   // No return type to test
         ASSERT(0x301f == iw.value());
 
@@ -4776,23 +4757,9 @@
         ASSERT(0x30ff == iw.value());
 
         bsl::function<void(SmartPtr<IntWrapper>, int)>
-            ntvtsp(nothrowWrapper(&IntWrapper::voidIncrement1));
+            ntvtsp(ntWrap(&IntWrapper::voidIncrement1));
         vtsp(&iw, 0x100);               // No return type to test
         ASSERT(0x31ff == iw.value());
-
-        if (veryVerbose) std::printf("Plan step 10\n");
-        bsl::function<int(IntWrapper&)> wf1(ntWrap(&IntWrapper::increment0));
-        ASSERT(0x30ef == wf1(iw));
-        ASSERT(iw.value() == 0x30ef);
-
-        bsl::function<int(IntWrapper, int)>
-            wf2(ntWrap(&IntWrapper::increment1));
-        ASSERT(0x2003 == wf2(IntWrapper(0x2001), 2));
-          
-        bsl::function<int(IntWrapper*, int, int)>
-            wf3(ntWrap(&IntWrapper::increment2));
-        ASSERT(0x30f4 == wf3(&iw, 2, 3));
-        ASSERT(iw.value() == 0x30f4);
 
       } break;
 
@@ -4821,15 +4788,9 @@
         //:   interface.
         //: 7 Arguments that are supposed to be passed by value are copied
         //:   exactly once when passed through the invocation interface.
-<<<<<<< HEAD
-        //: 8 If the pointer-to-function argument is wrapped in a
-        //:   'Function_NothrowWrapper', the invocation behavior is the same
-        //:   as for the unwrapped pointer-to-function.
-=======
         //: 8 When the function pointer argument is wrapped using
         //:   'Function_NothrowWrapper', invocation procedes as though the
         //:   wrapper were not present.
->>>>>>> 9965a204
         //
         // Plan:
         //: 1 Create a set of functions, 'sum0' to 'sum10' taking 0 to 10
@@ -4864,16 +4825,11 @@
         //:   returns the number of times it was copied.  Verify that, when
         //:   invoked through a 'bsl::function' wrapper, the argument is
         //:   copied only once.
-<<<<<<< HEAD
         //: 8 For concern 8, repeat a few test cases from the steps 2 through
-        //:   7.  Note that it is not necessary to every combination of 0 to
+        //:   7, wrapping the functoin-pointer argument in a nothrow wrapper.
+        //:   Note that it is not necessary to test every combination of 0 to
         //:   10 arguments in order to have confidence that the constructor
         //:   argument is being correctly unwrapped.
-=======
-        //: 8 For concern 8, repeat step 3 (but only for one set of
-        //:   arguments), wrapping the function-pointer argument in a
-        //:   'Function_NothrowWrapper'.
->>>>>>> 9965a204
         //
         // Testing:
         //      RET operator()(ARGS...) const; // For pointer to function
@@ -5008,48 +4964,42 @@
         ASSERT(0 == cc.numCopies());
 
         // Test 'Function_NothrowWrapper'
-<<<<<<< HEAD
-        if (veryVerbose) printf("Plan step 7\n");
+        if (veryVerbose) printf("Plan step 8\n");
         {
             // Test normal function
-            bsl::function<int(int)> f1(nothrowWrapper(&sum1));
+            bsl::function<int(int)> f1(ntWrap(&sum1));
             ASSERT(0x4001 == f1(1));
 
             // Test function with argument conversion
-=======
-        if (veryVerbose) printf("Plan step 8\n");
-        {
->>>>>>> 9965a204
             typedef IntWrapper       Ret;
             typedef ConvertibleToInt Arg;
 
             const Arg a1(0x0001);
             const Arg a2(0x0002);
-<<<<<<< HEAD
             
-            bsl::function<Ret(Arg, Arg)> f2(nothrowWrapper(&sum2));
+            bsl::function<Ret(Arg, Arg)> f2(ntWrap(&sum2));
             ASSERT(0x4003 == f2(a1, a2));
 
             // Test void return type
-            bsl::function<void(int*)> fvoid(nothrowWrapper(&increment));
+            bsl::function<void(int*)> fvoid(ntWrap(&increment));
             int v = 1;
             fvoid(&v);
             ASSERT(2 == v);
 
             // Test discarding of return value
-            bsl::function<void(int)> fdiscard(nothrowWrapper(&sum1));
+            bsl::function<void(int)> fdiscard(ntWrap(&sum1));
             fdiscard(3);
 
             // Test pass-by-reference
-            bsl::function<int*(int&)> ga(nothrowWrapper(&getAddress));
+            bsl::function<int*(int&)> ga(ntWrap(&getAddress));
             ASSERT(&v == ga(v));
             bsl::function<const int*(const int&)>
-                gca(nothrowWrapper(&getConstAddress));
+                gca(ntWrap(&getConstAddress));
             ASSERT(&v == gca(v));
             gca(v);
 
             // Test pass-by-value
-            bsl::function<int(CountCopies)> nc(nothrowWrapper(&numCopies));
+            bsl::function<int(CountCopies)> nc(ntWrap(&numCopies));
             CountCopies cc;
             ASSERT(1 == numCopies(cc));
 #ifdef BSLS_COMPILERFEATURES_SUPPORT_RVALUE_REFERENCES
@@ -5062,12 +5012,6 @@
             ASSERT(1 == nc(CountCopies()));
 #endif
             ASSERT(0 == cc.numCopies());
-=======
-
-            Function_NothrowWrapper<int(*)(int, int)> ntsum2(&sum2);
-            bsl::function<Ret(Arg, Arg)> f2(ntsum2);
-            ASSERT(0x4003 == f2(a1, a2));
->>>>>>> 9965a204
         }
 
       } break;
@@ -5345,7 +5289,7 @@
                    &simpleFunc == *f.target<SimpleFuncPtr_t>());
             ASSERT(&globalTestAllocator == f.allocator());
 
-            Obj fw(nothrowWrapper(&simpleFunc));
+            Obj fw(ntWrap(&simpleFunc));
             const Obj& FW = fw;
             ASSERT(FW);
             ASSERT(globalAllocMonitor.isTotalSame());
@@ -5372,7 +5316,7 @@
                    &IntWrapper::add1 == *f.target<SimpleMemFuncPtr_t>());
             ASSERT(&globalTestAllocator == f.allocator());
 
-            Obj fw(nothrowWrapper(&IntWrapper::add1));
+            Obj fw(ntWrap(&IntWrapper::add1));
             const Obj& FW = fw;
             ASSERT(FW);
             ASSERT(globalAllocMonitor.isTotalSame());
@@ -5399,7 +5343,7 @@
                    ftor == *f.target<EmptyFunctor>());
             ASSERT(&globalTestAllocator == f.allocator());
 
-            Obj fw(nothrowWrapper(ftor)); const Obj& FW = fw;
+            Obj fw(ntWrap(ftor)); const Obj& FW = fw;
             ASSERT(FW);
             ASSERT(globalAllocMonitor.isTotalSame());
             ASSERT(typeid(EmptyFunctor) == FW.target_type());
@@ -5425,7 +5369,7 @@
                    ftor == *f.target<SmallFunctor>());
             ASSERT(&globalTestAllocator == f.allocator());
 
-            Obj fw(nothrowWrapper(ftor)); const Obj& FW = fw;
+            Obj fw(ntWrap(ftor)); const Obj& FW = fw;
             ASSERT(FW);
             ASSERT(globalAllocMonitor.isTotalSame());
             ASSERT(typeid(SmallFunctor) == FW.target_type());
@@ -5468,7 +5412,7 @@
                    ftor == *f.target<LargeFunctor>());
             ASSERT(&globalTestAllocator == f.allocator());
 
-            Obj fw(nothrowWrapper(ftor)); const Obj& FW = fw;
+            Obj fw(ntWrap(ftor)); const Obj& FW = fw;
             ASSERT(FW);
             ASSERT(preBlocks + 2 == globalTestAllocator.numBlocksInUse());
             ASSERT(typeid(LargeFunctor) == FW.target_type());
@@ -5495,7 +5439,7 @@
                    ftor == *f.target<NTSmallFunctor>());
             ASSERT(&globalTestAllocator == f.allocator());
 
-            Obj fw(nothrowWrapper(ftor)); const Obj& FW = fw;
+            Obj fw(ntWrap(ftor)); const Obj& FW = fw;
             ASSERT(FW);
             ASSERT(globalAllocMonitor.isTotalSame());
             ASSERT(typeid(NTSmallFunctor) == FW.target_type());
@@ -5532,7 +5476,7 @@
             // This functor is NOT eligible for the small-object optimization
             // but, when wrapped, it IS eligible.
             ThrowingSmallFunctor ftor(21);
-            Obj fw(nothrowWrapper(ftor)); const Obj& FW = fw;
+            Obj fw(ntWrap(ftor)); const Obj& FW = fw;
             ASSERT(FW);
             ASSERT(globalAllocMonitor.isTotalSame());
             ASSERT(typeid(ThrowingSmallFunctor) == FW.target_type());
@@ -5560,7 +5504,7 @@
                    ftor == *f.target<ThrowingEmptyFunctor>());
             ASSERT(&globalTestAllocator == f.allocator());
 
-            Obj fw(nothrowWrapper(ftor)); const Obj& FW = fw;
+            Obj fw(ntWrap(ftor)); const Obj& FW = fw;
             ASSERT(FW);
             // No ADDITIONAL memory is allocated
             ASSERT(preBlocks + 1 == globalTestAllocator.numBlocksInUse());
