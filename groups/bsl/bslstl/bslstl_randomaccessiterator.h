// bslstl_randomaccessiterator.h                                      -*-C++-*-
#ifndef INCLUDED_BSLSTL_RANDOMACCESSITERATOR
#define INCLUDED_BSLSTL_RANDOMACCESSITERATOR

#ifndef INCLUDED_BSLS_IDENT
#include <bsls_ident.h>
#endif
BSLS_IDENT("$Id: $")

//@PURPOSE: Provide a template to create STL-compliant random access iterators.
//
//@CLASSES:
//  bslstl::RandomAccessIterator: random-access iterator template
//
//@SEE_ALSO: bslstl_iterator, bslstl_forwarditerator,
//           bslstl_bidirectionaliterator
//
//@AUTHOR: Pablo Halpern (phalpern), Herve Bronnimann (hbronnim),
//         Alisdair Meredith (ameredit)
//
//@DESCRIPTION: This component provides an iterator adaptor that, given an
// implementation class defining a core set of iterator functionality specified
// in the class level documentation, adapts it to provide an STL-compliant
// random access iterator interface.  'bslstl::RandomAccessIterator' meets the
// requirements of a random access iterator described in the C++11 standard
// [24.2.7] under the tag "[random.access.iterators]".  Include bsl_iterator.h
// to use this component.
//
///Usage
///-----
// In this section we show intended use of this component.
//
///Example 1: Defining a Standard Compliant Random Access Iterator
///- - - - - - - - - - - - - - - - - - - - - - - - - - - - - - - -
// Suppose we want to create a standard compliant random access iterator for a
// container.
//
// First, we define an iterator, 'MyArrayIterator', that meets the requirements
// of the 'IMP_ITER' template parameter of 'RandomAccessIterator' class (see
// class level documentation), but does not meet the full set of requirements
// for a random access iterator as defined by the C++ standard.  Note that the
// following shows only the public interface required.  Private members and
// additional methods that may be needed to implement this class are elided in
// this example:
//..
//  template <class VALUE>
//  class MyArrayIterator {
//      // This class implements the minimal requirements to implement a random
//      // access iterator using 'bslstl::RandomAccessIterator'.
//
//    public:
//      // CREATORS
//      MyArrayIterator();
//          // Create a 'MyArrayIterator' object that does not refer to any
//          // value.
//
//      MyArrayIterator(const MyArrayIterator& original);
//          // Create a 'MyArrayIterator' object having the same value
//          // as the specified 'original' object.
//
//      ~MyArrayIterator();
//          // Destroy this object;
//
//      // MANIPULATORS
//      MyArrayIterator& operator=(const MyArrayIterator& rhs);
//          // Assign to this object the value of the specified 'rhs' object,
//          // and return a reference providing modifiable access to this
//          // object.
//
//      void operator++();
//          // Increment this object to refer to the next element in an array.
//
//      void operator--();
//          // Decrement this object to refer to the previous element in an
//          // array.
//
//      void operator+=(std::ptrdiff_t n);
//          // Move this object by the specified 'n' element in the array.
//
//      // ACCESSORS
//      VALUE& operator*() const;
//          // Return a reference providing modifiable access to the value (of
//          // the parameterized 'VALUE' type) of the element referred to by
//          // this object.
//  };
//
//  template <class VALUE>
//  bool operator==(const MyArrayIterator<VALUE>&,
//                  const MyArrayIterator<VALUE>&);
//  template <class VALUE>
//  bool operator<(const MyArrayIterator<VALUE>&,
//                 const MyArrayIterator<VALUE>&);
//  template <class VALUE>
//  std::ptrdiff_t operator-(const MyArrayIterator<VALUE>&,
//                           const MyArrayIterator<VALUE>&);
//..
// Notice that 'MyArrayIterator' does not implement a complete standard
// compliant random access iterator.  It is missing methods such as 'operator+'
// and 'operator[]'.
//
// Then, we define the interface for our container class template,
// 'MyFixedSizeArray'.  The implementation of the interface is elided for
// brevity:
//..
//  template <class VALUE, int SIZE>
//  class MyFixedSizeArray {
//      // This class implements a container that contains the parameterized
//      // 'SIZE' number of elements of the parameterized 'VALUE' type.
//
//      // DATA
//      VALUE d_array[SIZE];   // storage of the container
//
//    public:
//      // PUBLIC TYPES
//      typedef VALUE value_type;
//..
// Now, we use 'RandomAccessIterator' to create a standard compliant iterator
// for this container:
//..
//      typedef bslstl::RandomAccessIterator<VALUE,
//                                           MyArrayIterator<VALUE> > iterator;
//      typedef bslstl::RandomAccessIterator<const VALUE,
//                                           MyArrayIterator<VALUE> >
//                                                              const_iterator;
//..
// Notice that the implementation for 'const_iterator' is
// 'MyArrayIterator<VALUE>' and *not* 'MyArrayIterator<const VALUE>'.
//
// Next, we continue defining the rest of the class.
//..
//      // CREATORS
//      //! MyFixedSizeArray() = default;
//          // Create a 'MyFixedSizeArray' object having the parameterized
//          // 'SIZE' number of elements of the parameterized type 'VALUE'.
//
//      //! MyFixedSizeArray(const MyFixedSizeArray& original) = default;
//          // Create a 'MyFixedSizeArray' object having same number of
//          // elements as that of the specified 'original', the same value of
//          // each element as that of corresponding element in 'original'.
//
//      //! ~MyFixedSizeArray() = default;
//          // Destroy this object.
//
//      // MANIPULATORS
//      iterator begin();
//          // Return a random access iterator providing modifiable access to
//          // the first valid element of this object.
//
//      iterator end();
//          // Return a random access iterator providing modifiable access to
//          // the last valid element of this object.
//
//      VALUE& operator[](int position);
//          // Return a reference providing modifiable access to the element at
//          // the specified 'position'.
//
//      // ACCESSORS
//      const_iterator begin() const;
//          // Return a random access iterator providing non-modifiable access
//          // to the first valid element of this object.
//
//      const_iterator end() const;
//          // Return a random access iterator providing non-modifiable access
//          // to the last valid element of this object.
//
//      const VALUE& operator[](int position) const;
//          // Return a reference providing non-modifiable access to the
//          // specified 'i'th element in this object.
//  };
//..
// Then, we create a 'MyFixedSizeArray' and initialize its elements:
//..
//  MyFixedSizeArray<int, 5> fixedArray;
//  fixedArray[0] = 3;
//  fixedArray[1] = 2;
//  fixedArray[2] = 5;
//  fixedArray[3] = 4;
//  fixedArray[4] = 1;
//..
// Finally, to show that 'MyFixedSizeArray::iterator' can be used as a random
// access iterator, we invoke a function that takes random iterators as
// parameters, such as 'std::sort', on the 'begin' and 'end' iterators
// and verify the results:
//..
//  std::sort(fixedArray.begin(), fixedArray.end());
//
//  assert(fixedArray[0] == 1);
//  assert(fixedArray[1] == 2);
//  assert(fixedArray[2] == 3);
//  assert(fixedArray[3] == 4);
//  assert(fixedArray[4] == 5);
//..


// Prevent 'bslstl' headers from being included directly in 'BSL_OVERRIDES_STD'
// mode.  Doing so is unsupported, and is likely to cause compilation errors.
#if defined(BSL_OVERRIDES_STD) && !defined(BSL_STDHDRS_PROLOGUE_IN_EFFECT)
#error "<bslstl_randomaccessiterator.h> header can't be included directly in \
BSL_OVERRIDES_STD mode"
#endif

#ifndef INCLUDED_BSLSCM_VERSION
#include <bslscm_version.h>
#endif

#ifndef INCLUDED_BSLSTL_BIDIRECTIONALITERATOR
#include <bslstl_bidirectionaliterator.h>
#endif

#ifndef INCLUDED_BSLSTL_ITERATOR
#include <bslstl_iterator.h>
#endif

#ifndef INCLUDED_BSLMF_REMOVECVQ
#include <bslmf_removecvq.h>
#endif

#ifndef INCLUDED_ITERATOR
#include <iterator>
#define INCLUDED_ITERATOR
#endif

#ifndef INCLUDED_CSTDDEF
#include <cstddef>  // 'ptrdiff_t'
#define INCLUDED_CSTDDEF
#endif

namespace BloombergLP {

namespace bslstl {

                        //===========================
                        // class RandomAccessIterator
                        //===========================

template <class T, class ITER_IMP, class TAG_TYPE =
                                               std::random_access_iterator_tag>
class RandomAccessIterator
    : public BidirectionalIterator<T,ITER_IMP, TAG_TYPE> {
    // Given an 'ITER_IMP' type that implements a minimal subset of an iterator
    // interface, this template generates a complete iterator that meets all of
    // the requirements of a "random-access iterator" in the C++ standard.  If
    // 'T' is const-qualified, then the resulting type is a const iterator.
    // 'T' shall not be a function or reference type.  'ITER_IMP' must provide
    // public operations so that, for objects 'i' and 'j' of type 'ITER_IMP'
    // and 'n' of an integral type, the following operations are supported:
    //..
    //     ITER_IMP i;                          default construction
    //     ITER_IMP j(i);                       copy construction
    //     i = j                                assignment
    //     ++i                                  increment to next element
    //     --i                                  decrement to previous element
    //     i += n                               increment by n elements
    //     j - i   // convertible to ptrdiff_t  distance from i to j
    //     i == j  // convertible to bool       equality comparison
    //     i < j   // convertible to bool       less-than comparison
    //     *i      // convertible to T&         element access (dereference)
    //..

    // PRIVATE TYPES
    typedef typename bsl::remove_cv<T>::type UnCvqT;   // value type without
                                                       // 'const' and
                                                       // 'volatile'
                                                       // qualifications
  public:
    // TYPES
    typedef T                                value_type;
    typedef std::ptrdiff_t                   difference_type;
    typedef T                               *pointer;
    typedef T&                               reference;
    typedef std::random_access_iterator_tag  iterator_category;

    // CREATORS
    RandomAccessIterator();
        // Construct the default value for this iterator type.  All default-
        // constructed 'RandomAccessIterator' objects represent
        // non-dereferenceable iterators into the same empty range.  They do
        // not have a singular value unless an object of the type specified by
        // the template parameter 'ITER_IMP' has a singular value after
        // value-initialization.

    RandomAccessIterator(const ITER_IMP& implementation);           // IMPLICIT
        // Construct a random access iterator having the specified
        // 'implementation' of the parameterized 'ITER_IMP' type.

    //! RandomAccessIterator(const RandomAccessIterator& original);
        // Create a 'RandomAccessIterator' having the same value as the
        // specified 'original' iterator.  Note that this method's definition
        // is compiler generated.

    RandomAccessIterator(
                  const RandomAccessIterator<UnCvqT,ITER_IMP,TAG_TYPE>& other);
        // Construct a random access iterator from another (compatible)
        // 'RandomAccessIterator' type, e.g., a mutable iterator of the same
        // type.  Note that since this is a template, it has a lower priority
        // in overload resolution than the other constructors.

    //! ~RandomAccessIterator();
        // Destroy this iterator.  Note that this method's definition is
        // compiler generated.

    // MANIPULATORS
    //! RandomAccessIterator& operator=(const RandomAccessIterator& rhs);
        // Copy the value of the specified 'rhs' to this iterator.  Return a
        // reference to this modifiable iterator.  Note that this method's
        // definition is compiler generated.

    RandomAccessIterator& operator++();
        // Increment to the next element.  Return a reference to this
        // modifiable iterator.  The behavior is undefined if, on entry, this
        // iterator has the past-the-end value for an iterator over the
        // underlying sequence.

    RandomAccessIterator& operator--();
        // Decrement to the previous element.  Return a reference to this
        // modifiable iterator.  The behavior is undefined if, on entry, this
        // iterator has the same value as an iterator to the start of the
        // underlying sequence.

    RandomAccessIterator& operator+=(difference_type offset);
        // Increment by the specified 'offset' number of elements.  Return a
        // reference to this modifiable iterator.  The behavior is undefined
        // unless the iterator, after incrementing by 'offset', is within the
        // bounds of the underlying sequence.

    RandomAccessIterator& operator-=(difference_type offset);
        // Decrement by the specified 'offset' number of elements.  Return a
        // reference to this modifiable iterator.  The behavior is undefined
        // unless the iterator, after decrementing by 'offset', is within the
        // bounds of the underlying sequence.

    // ACCESSORS
    T& operator[](difference_type index) const;
        // Return a reference to the element at the specified 'index' positions
        // past the current one.  The behavior is undefined unless the
        // referenced position lies within the underlying sequence.  Note that
        // 'index' may be negative.
};

// FREE OPERATORS
template <class T1, class T2, class ITER_IMP, class TAG_TYPE>
bool operator==(const RandomAccessIterator<T1,ITER_IMP,TAG_TYPE>& lhs,
                const RandomAccessIterator<T2,ITER_IMP,TAG_TYPE>& rhs);
    // Return 'true' if the specified 'lhs' iterator has the same value as the
    // specified 'rhs' iterator, and 'false' otherwise.  Two iterators have the
    // same value if they refer to the same element, or both have the past-the-
    // end value for the underlying sequence.  The behavior is undefined unless
    // both iterators refer to the same underlying sequence.

template <class T1, class T2, class ITER_IMP, class TAG_TYPE>
bool operator!=(const RandomAccessIterator<T1,ITER_IMP,TAG_TYPE>& lhs,
                const RandomAccessIterator<T2,ITER_IMP,TAG_TYPE>& rhs);
    // Return 'true' if the specified 'lhs' iterator does not have the same
    // value as the specified 'rhs' iterator, and 'false' otherwise.  Two
    // iterators do not have the same value if (1) they do not refer to the
    // same element and (2) both do not have the past-the-end iterator value
    // for the underlying sequence.  The behavior is undefined unless both
    // iterators refer to the same underlying sequence.

template <class T, class ITER_IMP, class TAG_TYPE>
RandomAccessIterator<T,ITER_IMP,TAG_TYPE>
operator++(RandomAccessIterator<T,ITER_IMP,TAG_TYPE>& iter, int);
    // Increment the specified 'iter' to next element.  Return the previous
    // value of 'iter'.  The behavior is undefined if, on entry, 'iter' has the
    // past-the-end value for an iterator of the underlying sequence.

template <class T, class ITER_IMP, class TAG_TYPE>
RandomAccessIterator<T,ITER_IMP,TAG_TYPE>
operator--(RandomAccessIterator<T,ITER_IMP,TAG_TYPE>& iter, int);
    // Decrement the specified 'iter' to previous element.  Return the previous
    // value of 'iter'.  The behavior is undefined if, on entry, 'iter' has the
    // same value as an iterator to the start of the underlying sequence.

template <class T, class ITER_IMP, class TAG_TYPE>
RandomAccessIterator<T,ITER_IMP,TAG_TYPE>
operator+(const RandomAccessIterator<T,ITER_IMP,TAG_TYPE>& lhs,
          std::ptrdiff_t                                   rhs);
    // Return an iterator to the element at the specified 'rhs' positions past
    // the specified 'lhs'.  The behavior is undefined unless 'lhs', after
    // incrementing by 'rhs', is within the bounds of the underlying sequence.

template <class T, class ITER_IMP, class TAG_TYPE>
RandomAccessIterator<T,ITER_IMP,TAG_TYPE>
operator+(std::ptrdiff_t                                   lhs,
          const RandomAccessIterator<T,ITER_IMP,TAG_TYPE>& rhs);
    // Return an iterator to the element at the specified 'lhs' positions past
    // the specified 'rhs'.  The behavior is undefined unless 'rhs', after
    // incrementing by 'lhs', is within the bounds of the underlying sequence.

template <class T, class ITER_IMP, class TAG_TYPE>
RandomAccessIterator<T,ITER_IMP,TAG_TYPE>
operator-(const RandomAccessIterator<T,ITER_IMP,TAG_TYPE>& lhs,
          std::ptrdiff_t                                   rhs);
    // Return an iterator to the element at the specified 'rhs' positions
    // before the specified 'lhs'.  The behavior is undefined unless 'lhs',
    // after decrementing by 'rhs', is within the bounds of the underlying
    // sequence.  Note that this function is logically equivalent to:
    //..
    //  iter + (-rhs)
    //..

template <class T1, class T2, class ITER_IMP, class TAG_TYPE>
std::ptrdiff_t
operator-(const RandomAccessIterator<T1,ITER_IMP,TAG_TYPE>& lhs,
          const RandomAccessIterator<T2,ITER_IMP,TAG_TYPE>& rhs);
    // Return the distance from the specified 'rhs' iterator to the specified
    // 'lhs' iterator.  The behavior is undefined unless 'lhs' and 'rhs' are
    // iterators into the same underlying sequence.  Note that the result might
    // be negative.

template <class T1, class T2, class ITER_IMP, class TAG_TYPE>
bool operator<(const RandomAccessIterator<T1,ITER_IMP,TAG_TYPE>& lhs,
               const RandomAccessIterator<T2,ITER_IMP,TAG_TYPE>& rhs);
    // Return 'true' if (1) the specified 'lhs' iterator refers to an element
    // before the specified 'rhs' iterator in the iteration sequence, or (2)
    // 'rhs' (and not 'lhs') has the past-the-end value for an iterator over
    // this sequence, and 'false' otherwise.  The behavior is undefined unless
    // 'lhs' and 'rhs' are iterators into the same underlying sequence.

template <class T1, class T2, class ITER_IMP, class TAG_TYPE>
bool operator>(const RandomAccessIterator<T1,ITER_IMP,TAG_TYPE>& lhs,
               const RandomAccessIterator<T2,ITER_IMP,TAG_TYPE>& rhs);
    // Return 'true' if (1) the specified 'lhs' iterator refers to an element
    // after the specified 'rhs' iterator in the iteration sequence, or (2)
    // 'lhs' (and not 'rhs') has the past-the-end value for an iterator over
    // this sequence, and 'false' otherwise.  The behavior is undefined unless
    // 'lhs' and 'rhs' are iterators into the same underlying sequence.

template <class T1, class T2, class ITER_IMP, class TAG_TYPE>
bool operator<=(const RandomAccessIterator<T1,ITER_IMP,TAG_TYPE>& lhs,
                const RandomAccessIterator<T2,ITER_IMP,TAG_TYPE>& rhs);
    // Return 'true' if (1) the specified 'lhs' iterator has the same value as
    // the specified 'rhs' iterator, or (2) 'lhs' refers to an element before
    // 'rhs' in the iteration sequence, or (3) 'rhs' has the past-the-end value
    // for an iterator over this sequence, and 'false' otherwise.  The behavior
    // is undefined unless 'lhs' and 'rhs' are iterators into the same
    // underlying sequence.

template <class T1, class T2, class ITER_IMP, class TAG_TYPE>
bool operator>=(const RandomAccessIterator<T1,ITER_IMP,TAG_TYPE>& lhs,
                const RandomAccessIterator<T2,ITER_IMP,TAG_TYPE>& rhs);
    // Return 'true' if (1) the specified 'lhs' iterator has the same value as
    // the specified 'rhs' iterator, or (2) 'lhs' has the past-the-end value
    // for an iterator over this sequence, or (3) 'lhs' refers to an element
    // after 'rhs' in the iteration sequence, and 'false' otherwise.  The
    // behavior is undefined unless 'lhs' and 'rhs' are iterators into the same
    // underlying sequence.

// ============================================================================
//                      INLINE FUNCTION DEFINITIONS
// ============================================================================

                    //----------------------------------
                    // class RandomAccessIterator
                    //----------------------------------

// CREATORS
template <class T, class ITER_IMP, class TAG_TYPE>
inline
RandomAccessIterator<T,ITER_IMP,TAG_TYPE>::RandomAccessIterator()
{
}

template <class T, class ITER_IMP, class TAG_TYPE>
inline
RandomAccessIterator<T,ITER_IMP,TAG_TYPE>::
RandomAccessIterator(const ITER_IMP& implementation)
: BidirectionalIterator<T,ITER_IMP,TAG_TYPE>(implementation)
{
}

template <class T, class ITER_IMP, class TAG_TYPE>
inline
RandomAccessIterator<T,ITER_IMP,TAG_TYPE>::
RandomAccessIterator(
                   const RandomAccessIterator<UnCvqT,ITER_IMP,TAG_TYPE>& other)
: BidirectionalIterator<T,ITER_IMP,TAG_TYPE>(other.imp())
{
}

// MANIPULATORS
template <class T, class ITER_IMP, class TAG_TYPE>
inline
RandomAccessIterator<T,ITER_IMP,TAG_TYPE>&
RandomAccessIterator<T,ITER_IMP,TAG_TYPE>::operator++()
{
    ++this->imp();
    return *this;
}

template <class T, class ITER_IMP, class TAG_TYPE>
inline
RandomAccessIterator<T,ITER_IMP,TAG_TYPE>&
RandomAccessIterator<T,ITER_IMP,TAG_TYPE>::operator--()
{
    --this->imp();
    return *this;
}

template <class T, class ITER_IMP, class TAG_TYPE>
inline
RandomAccessIterator<T,ITER_IMP,TAG_TYPE>&
RandomAccessIterator<T,ITER_IMP,TAG_TYPE>::operator+=(difference_type offset)
{
    this->imp() += offset;
    return *this;
}

template <class T, class ITER_IMP, class TAG_TYPE>
inline
RandomAccessIterator<T,ITER_IMP,TAG_TYPE>&
RandomAccessIterator<T,ITER_IMP,TAG_TYPE>::operator-=(difference_type offset)
{
    this->imp() += -offset;
    return *this;
}

// ACCESSORS
template <class T, class ITER_IMP, class TAG_TYPE>
inline
T& RandomAccessIterator<T,ITER_IMP,TAG_TYPE>::operator[](
                                                   difference_type index) const
{
    RandomAccessIterator<T,ITER_IMP,TAG_TYPE> tmp(*this);
    tmp += index;
    return *tmp;
}

}  // close package namespace

// FREE OPERATORS
template <class T1, class T2, class ITER_IMP, class TAG_TYPE>
inline
bool bslstl::operator==(const RandomAccessIterator<T1,ITER_IMP,TAG_TYPE>& lhs,
                        const RandomAccessIterator<T2,ITER_IMP,TAG_TYPE>& rhs)
{
    return lhs.imp() == rhs.imp();
}

template <class T1, class T2, class ITER_IMP, class TAG_TYPE>
inline
bool bslstl::operator!=(const RandomAccessIterator<T1,ITER_IMP,TAG_TYPE>& lhs,
                        const RandomAccessIterator<T2,ITER_IMP,TAG_TYPE>& rhs)
{
    return !(lhs == rhs);
}

template <class T, class ITER_IMP, class TAG_TYPE>
inline
bslstl::RandomAccessIterator<T,ITER_IMP,TAG_TYPE>
bslstl::operator++(RandomAccessIterator<T,ITER_IMP,TAG_TYPE>& iter, int)
{
    RandomAccessIterator<T,ITER_IMP,TAG_TYPE> tmp(iter);
    ++iter;
    return tmp;
}

template <class T, class ITER_IMP, class TAG_TYPE>
inline
bslstl::RandomAccessIterator<T,ITER_IMP,TAG_TYPE>
bslstl::operator--(RandomAccessIterator<T,ITER_IMP,TAG_TYPE>& iter, int)
{
    RandomAccessIterator<T,ITER_IMP,TAG_TYPE> tmp(iter);
    --iter;
    return tmp;
}

template <class T, class ITER_IMP, class TAG_TYPE>
inline
bslstl::RandomAccessIterator<T,ITER_IMP,TAG_TYPE>
bslstl::operator+(const RandomAccessIterator<T,ITER_IMP,TAG_TYPE>& lhs,
                  std::ptrdiff_t                                   rhs)
{
    RandomAccessIterator<T,ITER_IMP,TAG_TYPE> result(lhs);
    result += rhs;
    return result;
}

template <class T, class ITER_IMP, class TAG_TYPE>
inline
bslstl::RandomAccessIterator<T,ITER_IMP,TAG_TYPE>
bslstl::operator+(std::ptrdiff_t                                   lhs,
                  const RandomAccessIterator<T,ITER_IMP,TAG_TYPE>& rhs)
{
    return rhs + lhs;
}

template <class T, class ITER_IMP, class TAG_TYPE>
inline
bslstl::RandomAccessIterator<T,ITER_IMP,TAG_TYPE>
bslstl::operator-(const RandomAccessIterator<T,ITER_IMP,TAG_TYPE>& lhs,
                  std::ptrdiff_t                                   rhs)
{
    return lhs + -rhs;
}

template <class T1, class T2, class ITER_IMP, class TAG_TYPE>
inline
std::ptrdiff_t bslstl::operator-(
                         const RandomAccessIterator<T1,ITER_IMP,TAG_TYPE>& lhs,
                         const RandomAccessIterator<T2,ITER_IMP,TAG_TYPE>& rhs)
{
    return lhs.imp() - rhs.imp();
}

template <class T1, class T2, class ITER_IMP, class TAG_TYPE>
inline
bool bslstl::operator<(const RandomAccessIterator<T1,ITER_IMP,TAG_TYPE>& lhs,
                       const RandomAccessIterator<T2,ITER_IMP,TAG_TYPE>& rhs)
{
    return lhs.imp() < rhs.imp();
}

template <class T1, class T2, class ITER_IMP, class TAG_TYPE>
inline
bool bslstl::operator>(const RandomAccessIterator<T1,ITER_IMP,TAG_TYPE>& lhs,
                       const RandomAccessIterator<T2,ITER_IMP,TAG_TYPE>& rhs)
{
    return rhs < lhs;
}

template <class T1, class T2, class ITER_IMP, class TAG_TYPE>
inline
bool bslstl::operator<=(const RandomAccessIterator<T1,ITER_IMP,TAG_TYPE>& lhs,
                        const RandomAccessIterator<T2,ITER_IMP,TAG_TYPE>& rhs)
{
    return !(rhs < lhs);
}

template <class T1, class T2, class ITER_IMP, class TAG_TYPE>
inline
bool bslstl::operator>=(const RandomAccessIterator<T1,ITER_IMP,TAG_TYPE>& lhs,
                        const RandomAccessIterator<T2,ITER_IMP,TAG_TYPE>& rhs)
{
    return !(lhs < rhs);
}

#ifndef BDE_OPENSOURCE_PUBLICATION  // BACKWARD_COMPATIBILITY
<<<<<<< HEAD
// ===========================================================================
//                           BACKWARD COMPATIBILITY
// ===========================================================================
=======
// ============================================================================
//                           BACKWARD COMPATIBILITY
// ============================================================================
>>>>>>> 377fd5f6

#ifdef bslstl_RandomAccessIterator
#undef bslstl_RandomAccessIterator
#endif
#define bslstl_RandomAccessIterator bslstl::RandomAccessIterator
    // This alias is defined for backward compatibility.
#endif  // BDE_OPENSOURCE_PUBLICATION -- BACKWARD_COMPATIBILITY

}  // close enterprise namespace

#endif

// ----------------------------------------------------------------------------
// Copyright 2013 Bloomberg Finance L.P.
//
// Licensed under the Apache License, Version 2.0 (the "License");
// you may not use this file except in compliance with the License.
// You may obtain a copy of the License at
//
//     http://www.apache.org/licenses/LICENSE-2.0
//
// Unless required by applicable law or agreed to in writing, software
// distributed under the License is distributed on an "AS IS" BASIS,
// WITHOUT WARRANTIES OR CONDITIONS OF ANY KIND, either express or implied.
// See the License for the specific language governing permissions and
// limitations under the License.
// ----------------------------- END-OF-FILE ----------------------------------<|MERGE_RESOLUTION|>--- conflicted
+++ resolved
@@ -636,15 +636,9 @@
 }
 
 #ifndef BDE_OPENSOURCE_PUBLICATION  // BACKWARD_COMPATIBILITY
-<<<<<<< HEAD
-// ===========================================================================
-//                           BACKWARD COMPATIBILITY
-// ===========================================================================
-=======
 // ============================================================================
 //                           BACKWARD COMPATIBILITY
 // ============================================================================
->>>>>>> 377fd5f6
 
 #ifdef bslstl_RandomAccessIterator
 #undef bslstl_RandomAccessIterator
