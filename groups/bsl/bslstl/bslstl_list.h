--- conflicted
+++ resolved
@@ -1111,14 +1111,6 @@
                     !is_enum<InputIter>::value
                 >::type * = 0)
         // Assign to this list the values of the elements in the specified
-<<<<<<< HEAD
-        // range '[first, last)'.  Each element in this list is set by either
-        // copy assignment or "copy insertion" from the corresponding element
-        // in '[first, last)'.  Does not participate in overload resolution
-        // unless 'InputIter' is an iterator type.  The behavior is undefined
-        // unless '[first, last)' is a range of valid iterators not into this
-        // list.
-=======
         // range '[first .. last)'.  Each element in this list is set by either
         // copy-assignment or "copy-insertion" from the corresponding element
         // in '[first .. last)'.  The behavior is undefined unless 'first' and
@@ -1126,7 +1118,6 @@
         // position at or before 'last', and the sequence is not in this list.
         // Note that this method does not participate in overload resolution
         // unless 'InputIter' is an iterator type.
->>>>>>> 34346ea7
         //
         // TBD: It would be better to use 'std::is_arithmetic' (a currently
         // unavailable metafunction) instead of 'is_fundamental' in the
