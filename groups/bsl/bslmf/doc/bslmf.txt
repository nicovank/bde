 bslmf.txt

@PURPOSE: Provide meta-function versions of useful coding constructs.

@MNEMONIC: Basic Standard Library Meta-Functions (bslmf)

@DESCRIPTION: The 'bdemf' package provides meta-function equivalents of certain
 useful coding constructs.  A meta-function is a template-based, compile-time
 construct that behaves like a (runtime) function in that it "evaluates"
 arguments and does something different based on the input it is passed (in the
 case of templates, the input it is instantiated with).  'bslmf' provides
 metafunctions to evaluate (at compile time) constructs such as the following:
 an 'if'-statement equivalent, whether a (template) argument is a fundamental
 type, whether an argument is an 'enum' type, whether two arguments have the
 same type, and more.

 The "return value" of that function is generally a compile-time constant under
 the form of a nested 'enum' 'VALUE', or in some cases a nested 'Type', or
 both.  For instance, in order to evaluate whether two types are the same, one
 could write a meta-function predicate (evaluating to 0 or 1) as follows:
..
    template <class U, class V>
    struct IsSame {
        // This 'struct' provides a meta function parameterized by two types
        // 'U' and 'V', that takes 'VALUE == 0' unless 'U' and 'V' are the same
        // type, in which case it takes 'VALUE == 1'.

        // PUBLIC TYPES
        enum { VALUE = 0 };
        typedef bslmf_MetaInt<VALUE>  Type;
    };

    // SPECIALIZATIONS
    template <class T>
    struct IsSame<T, T> {
        // This specialization of the 'IsSame' meta function is parameterized
        // by a single type 'T' and is selected if the two parameters of
        // 'IsSame', 'U' and 'V', are both equal to 'T'.  It takes
        // 'VALUE == 1'.

        // PUBLIC TYPES
        enum { VALUE = 1 };
        typedef bslmf_MetaInt<VALUE>  Type;
    };
..
 Note the use of a 'bslmf_MetaInt' nested type usually employed for function
 dispatching.  See the 'bslmf_issame' component-level documentation for a more
 thorough usage example.

 Other meta-functions don't have a 'VALUE', but apply some type transformation
 (e.g., removing top-level 'const' qualifiers, decaying array and function
 types to pointer types).  Those usually have a nested 'Type'.

/Hierarchical Synopsis
/---------------------
<<<<<<< HEAD
 The 'bslmf' package currently has 60 components having 10 levels of physical
=======
 The 'bslmf' package currently has 59 components having 10 levels of physical
>>>>>>> 608cbbc1
 dependency.  The table below shows the hierarchical ordering of the
 components.  The order of components within each level is not architecturally
 significant, just alphabetical.
..
  10. bslmf_isbitwisemoveable

   9. bslmf_forwardingtype
      bslmf_isbitwiseequalitycomparable
      bslmf_istriviallycopyable
      bslmf_istriviallydefaultconstructible

   8. bslmf_addcv
      bslmf_enableif
      bslmf_isenum
      bslmf_ispointertomember
      bslmf_matcharithmetictype

   7. bslmf_addconst
      bslmf_addvolatile
      bslmf_isconvertible
      bslmf_ismemberpointer

   6. bslmf_isfunction
      bslmf_isfundamental
      bslmf_ismemberobjectpointer
      bslmf_ispolymorphic

   5. bslmf_addpointer
      bslmf_functionpointertraits
      bslmf_haspointersemantics
      bslmf_isarithmetic
      bslmf_isclass
      bslmf_ismemberfunctionpointer
      bslmf_memberfunctionpointertraits
      bslmf_removepointer
      bslmf_selecttrait

   4. bslmf_addreference
      bslmf_arraytopointer
      bslmf_if
      bslmf_isfloatingpoint
      bslmf_isintegral
      bslmf_ispointer
      bslmf_isreference
      bslmf_isvoid
      bslmf_removecvq
      bslmf_removereference
      bslmf_switch
      bslmf_typelist

   3. bslmf_detectnestedtrait
      bslmf_isarray
      bslmf_isconst
      bslmf_islvaluereference
      bslmf_ispair
      bslmf_isrvaluereference
      bslmf_issame
      bslmf_isvolatile
      bslmf_nil
      bslmf_removecv
      bslmf_tag

   2. bslmf_addlvaluereference
      bslmf_addrvaluereference
      bslmf_assert
      bslmf_conditional
      bslmf_integralconstant
      bslmf_matchanytype
      bslmf_nestedtraitdeclaration
      bslmf_removeconst
      bslmf_removevolatile

   1. bslmf_metaint
..

/Component Synopsis
/------------------
: 'bslmf_addconst':
:      Provide a meta-function for adding a top-level 'const'-qualifier
:
: 'bslmf_addcv':
:      Provide a meta-function for adding a top-level cv-qualifier
:
: 'bslmf_addlvaluereference':
:      Provide a compile-time type transformation to lvalue reference.
:
: 'bslmf_addpointer':
:      Transform a type to a pointer to that type
:
: 'bslmf_addreference':
:      Provide a meta-function for adding "reference-ness" to a type.
:
: 'bslmf_addrvaluereference':
:      Provide a compile-time type transformation to rvalue reference.
:
: 'bslmf_addvolatile':
:      Provide a meta-function for adding a top-level 'volatile'-qualifier
:
: 'bslmf_arraytopointer':
:      Provide a meta-function to convert array types to pointer types.
:
: 'bslmf_assert':
:      Provide a compile-time assertion facility.
:
: 'bslmf_conditional':
:      Provide a compile-time conditional type selection
:
: 'bslmf_detectnestedtrait':
:      Provide meta-function to test for nested trait.
:
: 'bslmf_enableif':
:      Provide a utility to set up SFINAE conditions in type deduction.
:
: 'bslmf_forwardingtype':
:      Provide a meta-function for determining an optimal forwarding type.
:
: 'bslmf_functionpointertraits':
:      Provide a meta-function for determining function pointer traits.
:
: 'bslmf_haspointersemantics':
:      Provide a type trait for pointer semantics.
:
: 'bslmf_if':
:      Provide a compile-time 'if/else' (conditional) meta-function.
:
: 'bslmf_integralconstant':
:      Provide a mapping from integral constants to unique types.
:
: 'bslmf_isarithmetic':
:      Provide a compile-time check for arithmetic types.
:
: 'bslmf_isarray':
:      Provide a compile-time check for array types.
:
: 'bslmf_isbitwiseequalitycomparable':
:      Provide a type trait for bitwise equality.
:
: 'bslmf_isbitwisemoveable':
:      Provide a primitive type trait for bit-wise moveable classes.
:
: 'bslmf_isclass':
:      Provide a compile-time check for class types.
:
: 'bslmf_isconst':
:      Provide a compile-time check for 'const'-qualified types.
:
: 'bslmf_isconvertible':
:      Provide a compile-time type conversion checker.
:
: 'bslmf_isenum':
:      Provide compile-time detection of enumerated types.
:
: 'bslmf_isfloatingpoint':
:      Provide a compile-time check for floating-point types.
:
: 'bslmf_isfunction':
:      Provide a compile-time check for function types.
:
: 'bslmf_isfundamental':
:      Provide a compile-time check for fundamental types.
:
: 'bslmf_isintegral':
:      Provide a compile-time check for integral types.
:
: 'bslmf_islvaluereference':
:      Provide a compile-time check for lvalue reference types.
:
: 'bslmf_ismemberfunctionpointer':
:      Provide a compile-time check for member function pointer types.
:
: 'bslmf_ismemberobjectpointer':
:      Provide a compile-time check for member object pointer types.
:
: 'bslmf_ismemberpointer':
:      Provide a compile-time check for non-static member pointer types.
:
: 'bslmf_ispair':
:      Provide a compile-time check for the bsl::pair type.
:
: 'bslmf_ispointer':
:      Provide a compile-time check for pointer types.
:
: 'bslmf_ispointertomember':
:      Provide a compile-time check for pointer-to-member types.
:
: 'bslmf_ispolymorphic':
:      Provide a compile-time check for polymorphic types.
:
: 'bslmf_isreference':
:      Provide a compile-time check for reference types.
:
: 'bslmf_isrvaluereference':
:      Provide a compile-time check for rvalue reference types.
:
: 'bslmf_issame':
:      Provide a meta-function for checking if two types are the same.
:
: 'bslmf_istriviallycopyable':
:      Provide a meta-function for determining trivially copyable types
:
: 'bslmf_istriviallydefaultconstructible':
:      Check for whether a type is trivially default-constructible.
:
: 'bslmf_isvoid':
:      Provide a compile-time check for 'void' types.
:
: 'bslmf_isvolatile':
:      Provide a compile-time check for 'volatile'-qualified types.
:
: 'bslmf_matchanytype':
:      Provide a generic type to which any type can be converted.
:
: 'bslmf_matcharithmetictype':
:      Provide a class supporting "do-the-right-thing clause" dispatch.
:
: 'bslmf_memberfunctionpointertraits':
:      Provide meta-functions to detect member function pointer traits.
:
: 'bslmf_nestedtraitdeclaration':
:      Provide a way within a class to associate the class with traits
:
: 'bslmf_nil':
:      Provide a nil type.
:
: 'bslmf_removeconst':
:      Provide a meta-function for removing top-level 'const'-qualifier
:
: 'bslmf_removecv':
:      Provide a meta-function for removing top-level cv-qualifier
:
: 'bslmf_removecvq':
:      Provide a meta-function for removing 'const'/'volatile' qualifiers.
:
: 'bslmf_removepointer':
:      Transform a pointer type to type pointed by pointer type
:
: 'bslmf_removereference':
:      Provide a meta-function for removing reference-ness from types.
:
: 'bslmf_removevolatile':
:      Provide a meta-function for removing top-level 'volatile'-qualifier
:
: 'bslmf_selecttrait':
:      Provide a meta-function for overload dispatch per trait.
:
: 'bslmf_switch':
:      Provide a compile-time 'switch' meta-function.
:
: 'bslmf_tag':
:      Provide an integral-constant-to-type conversion.
:
: 'bslmf_typelist':
:      Provide a typelist component
<|MERGE_RESOLUTION|>--- conflicted
+++ resolved
@@ -53,11 +53,7 @@
 
 /Hierarchical Synopsis
 /---------------------
-<<<<<<< HEAD
- The 'bslmf' package currently has 60 components having 10 levels of physical
-=======
  The 'bslmf' package currently has 59 components having 10 levels of physical
->>>>>>> 608cbbc1
  dependency.  The table below shows the hierarchical ordering of the
  components.  The order of components within each level is not architecturally
  significant, just alphabetical.
