--- conflicted
+++ resolved
@@ -586,11 +586,7 @@
 #endif
 
 // ----------------------------------------------------------------------------
-<<<<<<< HEAD
-// Copyright 2013 Bloomberg Finance L.P.
-=======
-// Copyright (C) 2014 Bloomberg L.P.
->>>>>>> 0410f32f
+// Copyright 2014 Bloomberg Finance L.P.
 //
 // Licensed under the Apache License, Version 2.0 (the "License");
 // you may not use this file except in compliance with the License.
