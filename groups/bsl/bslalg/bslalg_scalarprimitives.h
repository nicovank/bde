// bslalg_scalarprimitives.h                                          -*-C++-*-
#ifndef INCLUDED_BSLALG_SCALARPRIMITIVES
#define INCLUDED_BSLALG_SCALARPRIMITIVES

#ifndef INCLUDED_BSLS_IDENT
#include <bsls_ident.h>
#endif
BSLS_IDENT("$Id: $")

//@PURPOSE: Provide primitive algorithms that operate on single elements.
//
//@CLASSES:
//  bslalg::ScalarPrimitives: namespace for algorithms
//
//@SEE_ALSO: bslalg_constructorproxy
//
//@AUTHOR: Pablo Halpern (phalpern), Herve Bronnimann (hbronnim)
//
//@DESCRIPTION: This component provides primitive algorithms that operate on
// single elements with a uniform interface but select a different
// implementation according to the various 'bslalg' type traits possessed by
// the underlying type.  Such primitives are exceptionally useful for
// implementing generic components such as containers.  There are six families
// of algorithms, each with a collection of overloads:
//..
//  Algorithm           Forwards to (depending on traits)
//  ----------------    ------------------------------------------------
//  defaultConstruct    Default constructor, with or without allocator
//
//  copyConstruct       Copy constructor, with or without allocator,
//                        or bitwise copy if appropriate
//
//  moveConstruct       Move constructor, with or without allocator,
//                        or bitwise copy if appropriate.  In C++03 mode,
//                        behavior is the same as 'copyConstruct'.
//
//  destructiveMove     Move construction followed by destruction of the
//                        original, with or without allocator,
//                        or bitwise copy if appropriate
//
//  construct           In-place construction (using variadic template
//                        arguments, simulated by overloads), with
//                        or without allocator
//
//  swap                Three way assignment, or bitwise swap
//..
// The traits under consideration by this component are:
//..
//  Trait                                         Description
//  --------------------------------------------  -----------------------------
//  bsl::is_trivially_default_constructible       "TYPE has the trivial default
//                                                constructor trait", or
//                                                "TYPE has a trivial default
//                                                constructor"
//
//  bslma::UsesBslmaAllocator                     "the 'TYPE' constructor takes
//                                                an allocator argument", or
//                                                "'TYPE' supports 'bslma'
//                                                allocators"
//
//  bsl::is_trivially_copyable                    "TYPE has the bit-wise
//                                                copyable trait", or
//                                                "TYPE is bit-wise copyable"
//                                                (implies that it has a
//                                                trivial destructor too)
//
//  bslmf::IsBitwiseMoveable                      "TYPE has the bit-wise
//                                                moveable trait", or
//                                                "TYPE is bit-wise moveable"
//
//  bslmf::IsPair                                 "TYPE has the pair trait"
//                                                or "TYPE is a pair"
//..
//
///Usage
///-----
// This component is for use primarily by the 'bslstl' package.  Other clients
// should use the STL algorithms provided in '<algorithm>' and '<memory>'.

#ifndef INCLUDED_BSLSCM_VERSION
#include <bslscm_version.h>
#endif

#ifndef INCLUDED_BSLALG_AUTOSCALARDESTRUCTOR
#include <bslalg_autoscalardestructor.h>
#endif

#ifndef INCLUDED_BSLALG_SCALARDESTRUCTIONPRIMITIVES
#include <bslalg_scalardestructionprimitives.h>
#endif

#ifndef INCLUDED_BSLMA_ALLOCATOR
#include <bslma_allocator.h>
#endif

#ifndef INCLUDED_BSLMA_USESBSLMAALLOCATOR
#include <bslma_usesbslmaallocator.h>
#endif

#ifndef INCLUDED_BSLMF_ISBITWISEMOVEABLE
#include <bslmf_isbitwisemoveable.h>
#endif

#ifndef INCLUDED_BSLMF_ISPAIR
#include <bslmf_ispair.h>
#endif

#ifndef INCLUDED_BSLMF_ISSAME
#include <bslmf_issame.h>
#endif

#ifndef INCLUDED_BSLMF_ISTRIVIALLYCOPYABLE
#include <bslmf_istriviallycopyable.h>
#endif

#ifndef INCLUDED_BSLMF_ISTRIVIALLYDEFAULTCONSTRUCTIBLE
#include <bslmf_istriviallydefaultconstructible.h>
#endif

#ifndef INCLUDED_BSLMF_MOVABLEREF
#include <bslmf_movableref.h>
#endif

#ifndef INCLUDED_BSLMF_REMOVECVQ
#include <bslmf_removecvq.h>
#endif

#ifndef INCLUDED_BSLS_ASSERT
#include <bsls_assert.h>
#endif

#ifndef INCLUDED_BSLS_UTIL
#include <bsls_util.h>
#endif

#ifndef INCLUDED_CSTDDEF
#include <cstddef>
#define INCLUDED_CSTDDEF
#endif

#ifndef INCLUDED_CSTRING
#include <cstring>
#define INCLUDED_CSTRING
#endif

#ifndef INCLUDED_NEW
#include <new>          // placement 'new'
#define INCLUDED_NEW
#endif

#ifndef INCLUDED_UTILITY
#include <utility>
#define INCLUDED_UTILITY
#endif

namespace BloombergLP {

namespace bslalg {

struct ScalarPrimitives_Imp;

                       // =======================
                       // struct ScalarPrimitives
                       // =======================

struct ScalarPrimitives {
    // This 'struct' provides a namespace for a suite of utility functions that
    // operate on elements of a parameterized type 'TARGET_TYPE'.  If any of
    // the '...Construct' methods throws, then its target 'address' is left
    // uninitialized and there are no effects, unless otherwise mentioned in
    // the documentation.

  private:
    // PRIVATE TYPES
    typedef ScalarPrimitives_Imp Imp;

  public:
    // CLASS METHODS
    template <class TARGET_TYPE>
    static void defaultConstruct(TARGET_TYPE      *address,
                                 bslma::Allocator *allocator);
    template <class TARGET_TYPE>
    static void defaultConstruct(TARGET_TYPE *address,
                                 void        *allocator);
        // Build a default-initialized object of the parameterized
        // 'TARGET_TYPE' in the uninitialized memory at the specified
        // 'address', as if by using the 'TARGET_TYPE' default constructor.  If
        // the specified 'allocator' is based on 'bslma::Allocator' and
        // 'TARGET_TYPE' takes an allocator constructor argument, then
        // 'allocator' is passed to the default constructor.  If the
        // constructor throws, the 'address' is left in an uninitialized state.
        // Note that this operation may bypass the constructor and simply fill
        // memory with 0 if 'TARGET_TYPE' has the trivial default constructor
        // trait and does not use 'bslma::Allocator'.

    template <class TARGET_TYPE>
    static void copyConstruct(TARGET_TYPE        *address,
                              const TARGET_TYPE&  original,
                              bslma::Allocator   *allocator);
    template <class TARGET_TYPE>
    static void copyConstruct(TARGET_TYPE        *address,
                              const TARGET_TYPE&  original,
                              void               *allocator);
        // Build an object of the parameterized 'TARGET_TYPE' from the
        // specified 'original' object of the same 'TARGET_TYPE' in the
        // uninitialized memory at the specified 'address', as if by using the
        // copy constructor of 'TARGET_TYPE'.  If the specified 'allocator' is
        // based on 'bslma::Allocator' and 'TARGET_TYPE' takes an allocator
        // constructor argument, then 'allocator' is passed to the copy
        // constructor.  If the constructor throws, the 'address' is left in an
        // uninitialized state.  Note that bit-wise copy will be used if
        // 'TARGET_TYPE' has the bit-wise copyable trait.

    template <class TARGET_TYPE>
    static void moveConstruct(TARGET_TYPE        *address,
                              TARGET_TYPE&        original,
                              bslma::Allocator   *allocator);
    template <class TARGET_TYPE>
    static void moveConstruct(TARGET_TYPE        *address,
                              TARGET_TYPE&        original,
                              void               *allocator);
        // Build an object of the parameterized 'TARGET_TYPE' from the
        // specified 'original' object of the same 'TARGET_TYPE' in the
        // uninitialized memory at the specified 'address', as if by using the
        // move constructor of 'TARGET_TYPE'.  If the specified 'allocator' is
        // based on 'bslma::Allocator' and 'TARGET_TYPE' takes an allocator
        // constructor argument, then 'allocator' is passed to the move
        // constructor.  If the constructor throws, the 'address' is left in
        // an uninitialized state.  Note that bit-wise copy will be used if
        // 'TARGET_TYPE' has the bit-wise copyable trait (not the bit-wise
        // moveable trait, which indicates a destructive bit-wise move).  In
        // C++03 mode, 'moveConstruct' has the same effect as 'copyConstruct'.

    template <class TARGET_TYPE, class ALLOCATOR>
    static void destructiveMove(TARGET_TYPE *address,
                                TARGET_TYPE *original,
                                ALLOCATOR   *allocator);
        // Move the state of the object of the parameterized 'TARGET_TYPE' from
        // the object at the specified 'original' address to the uninitialized
        // memory at the specified 'address', as if by move constructing and
        // then destroying the original.  If the parameterized 'ALLOCATOR' is
        // based on 'bslma::Allocator' and 'TARGET_TYPE' takes an allocator
        // constructor argument, then the moved object uses the specified
        // 'allocator' to supply memory.  If the move constructor throws, the
        // 'address' is left in an uninitialized state and the 'original' is
        // left unchanged.  The behavior is undefined unless the 'original'
        // object also uses the 'allocator'.  Note that bit-wise copy will be
        // used and 'allocator' will be ignored if TARGET_TYPE' has the
        // bit-wise moveable trait.  Note that, if 'ALLOCATOR' is not based on
        // 'bslma::Allocator', then the 'allocator' argument is ignored; the
        // allocator used by the the resulting object at 'address' might or
        // might not be the same as the allocator used by 'original', depending
        // on whether 'TARGET_TYPE' has a move constructor (C++11).

    template <class TARGET_TYPE>
    static void construct(TARGET_TYPE      *address,
                          bslma::Allocator *allocator);
    template <class TARGET_TYPE>
    static void construct(TARGET_TYPE *address,
                          void        *allocator);
    template <class TARGET_TYPE, class ARG1>
    static void construct(TARGET_TYPE      *address,
                          const ARG1&       a1,
                          bslma::Allocator *allocator);
    template <class TARGET_TYPE, class ARG1>
    static void construct(TARGET_TYPE *address,
                          const ARG1&  a1,
                          void        *allocator);
    template <class TARGET_TYPE, class ARG1, class ARG2>
    static void construct(TARGET_TYPE      *address,
                          const ARG1&       a1,
                          const ARG2&       a2,
                          bslma::Allocator *allocator);
    template <class TARGET_TYPE, class ARG1, class ARG2>
    static void construct(TARGET_TYPE *address,
                          const ARG1&  a1,
                          const ARG2&  a2,
                          void        *allocator);
    template <class TARGET_TYPE,
              class ARG1, class ARG2, class ARG3>
    static void construct(TARGET_TYPE      *address,
                          const ARG1&       a1,
                          const ARG2&       a2,
                          const ARG3&       a3,
                          bslma::Allocator *allocator);
    template <class TARGET_TYPE,
              class ARG1, class ARG2, class ARG3>
    static void construct(TARGET_TYPE *address,
                          const ARG1&  a1,
                          const ARG2&  a2,
                          const ARG3&  a3,
                          void        *allocator);
    template <class TARGET_TYPE,
              class ARG1, class ARG2, class ARG3, class ARG4>
    static void construct(TARGET_TYPE      *address,
                          const ARG1&       a1,
                          const ARG2&       a2,
                          const ARG3&       a3,
                          const ARG4&       a4,
                          bslma::Allocator *allocator);
    template <class TARGET_TYPE,
              class ARG1, class ARG2, class ARG3, class ARG4>
    static void construct(TARGET_TYPE *address,
                          const ARG1&  a1,
                          const ARG2&  a2,
                          const ARG3&  a3,
                          const ARG4&  a4,
                          void        *allocator);
    template <class TARGET_TYPE,
              class ARG1, class ARG2, class ARG3, class ARG4,
              class ARG5>
    static void construct(TARGET_TYPE      *address,
                          const ARG1&       a1,
                          const ARG2&       a2,
                          const ARG3&       a3,
                          const ARG4&       a4,
                          const ARG5&       a5,
                          bslma::Allocator *allocator);
    template <class TARGET_TYPE,
              class ARG1, class ARG2, class ARG3, class ARG4,
              class ARG5>
    static void construct(TARGET_TYPE *address,
                          const ARG1&  a1,
                          const ARG2&  a2,
                          const ARG3&  a3,
                          const ARG4&  a4,
                          const ARG5&  a5,
                          void        *allocator);
    template <class TARGET_TYPE,
              class ARG1, class ARG2, class ARG3, class ARG4,
              class ARG5, class ARG6>
    static void construct(TARGET_TYPE      *address,
                          const ARG1&       a1,
                          const ARG2&       a2,
                          const ARG3&       a3,
                          const ARG4&       a4,
                          const ARG5&       a5,
                          const ARG6&       a6,
                          bslma::Allocator *allocator);
    template <class TARGET_TYPE,
              class ARG1, class ARG2, class ARG3, class ARG4,
              class ARG5, class ARG6>
    static void construct(TARGET_TYPE *address,
                          const ARG1&  a1,
                          const ARG2&  a2,
                          const ARG3&  a3,
                          const ARG4&  a4,
                          const ARG5&  a5,
                          const ARG6&  a6,
                          void        *allocator);
    template <class TARGET_TYPE,
              class ARG1, class ARG2, class ARG3, class ARG4,
              class ARG5, class ARG6, class ARG7>
    static void construct(TARGET_TYPE      *address,
                          const ARG1&       a1,
                          const ARG2&       a2,
                          const ARG3&       a3,
                          const ARG4&       a4,
                          const ARG5&       a5,
                          const ARG6&       a6,
                          const ARG7&       a7,
                          bslma::Allocator *allocator);
    template <class TARGET_TYPE,
              class ARG1, class ARG2, class ARG3, class ARG4,
              class ARG5, class ARG6, class ARG7>
    static void construct(TARGET_TYPE *address,
                          const ARG1&  a1,
                          const ARG2&  a2,
                          const ARG3&  a3,
                          const ARG4&  a4,
                          const ARG5&  a5,
                          const ARG6&  a6,
                          const ARG7&  a7,
                          void        *allocator);
    template <class TARGET_TYPE,
              class ARG1, class ARG2,  class ARG3, class ARG4,
              class ARG5, class ARG6,  class ARG7, class ARG8>
    static void construct(TARGET_TYPE      *address,
                          const ARG1&       a1,
                          const ARG2&       a2,
                          const ARG3&       a3,
                          const ARG4&       a4,
                          const ARG5&       a5,
                          const ARG6&       a6,
                          const ARG7&       a7,
                          const ARG8&       a8,
                          bslma::Allocator *allocator);
    template <class TARGET_TYPE,
              class ARG1, class ARG2, class ARG3, class ARG4,
              class ARG5, class ARG6, class ARG7, class ARG8>
    static void construct(TARGET_TYPE *address,
                          const ARG1&  a1,
                          const ARG2&  a2,
                          const ARG3&  a3,
                          const ARG4&  a4,
                          const ARG5&  a5,
                          const ARG6&  a6,
                          const ARG7&  a7,
                          const ARG8&  a8,
                          void        *allocator);
    template <class TARGET_TYPE,
              class ARG1, class ARG2,  class ARG3, class ARG4,
              class ARG5, class ARG6,  class ARG7, class ARG8,
              class ARG9>
    static void construct(TARGET_TYPE      *address,
                          const ARG1&       a1,
                          const ARG2&       a2,
                          const ARG3&       a3,
                          const ARG4&       a4,
                          const ARG5&       a5,
                          const ARG6&       a6,
                          const ARG7&       a7,
                          const ARG8&       a8,
                          const ARG9&       a9,
                          bslma::Allocator *allocator);
    template <class TARGET_TYPE,
              class ARG1, class ARG2,  class ARG3, class ARG4,
              class ARG5, class ARG6,  class ARG7, class ARG8,
              class ARG9>
    static void construct(TARGET_TYPE *address,
                          const ARG1&  a1,
                          const ARG2&  a2,
                          const ARG3&  a3,
                          const ARG4&  a4,
                          const ARG5&  a5,
                          const ARG6&  a6,
                          const ARG7&  a7,
                          const ARG8&  a8,
                          const ARG9&  a9,
                          void        *allocator);
    template <class TARGET_TYPE,
              class ARG1, class ARG2, class ARG3, class ARG4,
              class ARG5, class ARG6, class ARG7, class ARG8,
              class ARG9, class ARG10>
    static void construct(TARGET_TYPE      *address,
                          const ARG1&       a1,
                          const ARG2&       a2,
                          const ARG3&       a3,
                          const ARG4&       a4,
                          const ARG5&       a5,
                          const ARG6&       a6,
                          const ARG7&       a7,
                          const ARG8&       a8,
                          const ARG9&       a9,
                          const ARG10&      a10,
                          bslma::Allocator *allocator);
    template <class TARGET_TYPE,
              class ARG1, class ARG2, class ARG3, class ARG4,
              class ARG5, class ARG6, class ARG7, class ARG8,
              class ARG9, class ARG10>
    static void construct(TARGET_TYPE  *address,
                          const ARG1&   a1,
                          const ARG2&   a2,
                          const ARG3&   a3,
                          const ARG4&   a4,
                          const ARG5&   a5,
                          const ARG6&   a6,
                          const ARG7&   a7,
                          const ARG8&   a8,
                          const ARG9&   a9,
                          const ARG10&  a10,
                          void         *allocator);
    template <class TARGET_TYPE,
              class ARG1, class ARG2,  class ARG3, class ARG4,
              class ARG5, class ARG6,  class ARG7, class ARG8,
              class ARG9, class ARG10, class ARG11>
    static void construct(TARGET_TYPE      *address,
                          const ARG1&       a1,
                          const ARG2&       a2,
                          const ARG3&       a3,
                          const ARG4&       a4,
                          const ARG5&       a5,
                          const ARG6&       a6,
                          const ARG7&       a7,
                          const ARG8&       a8,
                          const ARG9&       a9,
                          const ARG10&      a10,
                          const ARG11&      a11,
                          bslma::Allocator *allocator);
    template <class TARGET_TYPE,
              class ARG1, class ARG2,  class ARG3, class ARG4,
              class ARG5, class ARG6,  class ARG7, class ARG8,
              class ARG9, class ARG10, class ARG11>
    static void construct(TARGET_TYPE  *address,
                          const ARG1&   a1,
                          const ARG2&   a2,
                          const ARG3&   a3,
                          const ARG4&   a4,
                          const ARG5&   a5,
                          const ARG6&   a6,
                          const ARG7&   a7,
                          const ARG8&   a8,
                          const ARG9&   a9,
                          const ARG10&  a10,
                          const ARG11&  a11,
                          void         *allocator);
    template <class TARGET_TYPE,
              class ARG1, class ARG2,  class ARG3,  class ARG4,
              class ARG5, class ARG6,  class ARG7,  class ARG8,
              class ARG9, class ARG10, class ARG11, class ARG12>
    static void construct(TARGET_TYPE      *address,
                          const ARG1&       a1,
                          const ARG2&       a2,
                          const ARG3&       a3,
                          const ARG4&       a4,
                          const ARG5&       a5,
                          const ARG6&       a6,
                          const ARG7&       a7,
                          const ARG8&       a8,
                          const ARG9&       a9,
                          const ARG10&      a10,
                          const ARG11&      a11,
                          const ARG12&      a12,
                          bslma::Allocator *allocator);
    template <class TARGET_TYPE,
              class ARG1, class ARG2,  class ARG3,  class ARG4,
              class ARG5, class ARG6,  class ARG7,  class ARG8,
              class ARG9, class ARG10, class ARG11, class ARG12>
    static void construct(TARGET_TYPE  *address,
                          const ARG1&   a1,
                          const ARG2&   a2,
                          const ARG3&   a3,
                          const ARG4&   a4,
                          const ARG5&   a5,
                          const ARG6&   a6,
                          const ARG7&   a7,
                          const ARG8&   a8,
                          const ARG9&   a9,
                          const ARG10&  a10,
                          const ARG11&  a11,
                          const ARG12&  a12,
                          void         *allocator);
    template <class TARGET_TYPE,
              class ARG1, class ARG2,  class ARG3,  class ARG4,
              class ARG5, class ARG6,  class ARG7,  class ARG8,
              class ARG9, class ARG10, class ARG11, class ARG12,
              class ARG13>
    static void construct(TARGET_TYPE      *address,
                          const ARG1&       a1,
                          const ARG2&       a2,
                          const ARG3&       a3,
                          const ARG4&       a4,
                          const ARG5&       a5,
                          const ARG6&       a6,
                          const ARG7&       a7,
                          const ARG8&       a8,
                          const ARG9&       a9,
                          const ARG10&      a10,
                          const ARG11&      a11,
                          const ARG12&      a12,
                          const ARG13&      a13,
                          bslma::Allocator *allocator);
    template <class TARGET_TYPE,
              class ARG1, class ARG2,  class ARG3,  class ARG4,
              class ARG5, class ARG6,  class ARG7,  class ARG8,
              class ARG9, class ARG10, class ARG11, class ARG12,
              class ARG13>
    static void construct(TARGET_TYPE  *address,
                          const ARG1&   a1,
                          const ARG2&   a2,
                          const ARG3&   a3,
                          const ARG4&   a4,
                          const ARG5&   a5,
                          const ARG6&   a6,
                          const ARG7&   a7,
                          const ARG8&   a8,
                          const ARG9&   a9,
                          const ARG10&  a10,
                          const ARG11&  a11,
                          const ARG12&  a12,
                          const ARG13&  a13,
                          void         *allocator);
    template <class TARGET_TYPE,
              class ARG1,  class ARG2,  class ARG3,  class ARG4,
              class ARG5,  class ARG6,  class ARG7,  class ARG8,
              class ARG9,  class ARG10, class ARG11, class ARG12,
              class ARG13, class ARG14>
    static void construct(TARGET_TYPE      *address,
                          const ARG1&       a1,
                          const ARG2&       a2,
                          const ARG3&       a3,
                          const ARG4&       a4,
                          const ARG5&       a5,
                          const ARG6&       a6,
                          const ARG7&       a7,
                          const ARG8&       a8,
                          const ARG9&       a9,
                          const ARG10&      a10,
                          const ARG11&      a11,
                          const ARG12&      a12,
                          const ARG13&      a13,
                          const ARG14&      a14,
                          bslma::Allocator *allocator);
    template <class TARGET_TYPE,
              class ARG1,  class ARG2,  class ARG3,  class ARG4,
              class ARG5,  class ARG6,  class ARG7,  class ARG8,
              class ARG9,  class ARG10, class ARG11, class ARG12,
              class ARG13, class ARG14>
    static void construct(TARGET_TYPE  *address,
                          const ARG1&   a1,
                          const ARG2&   a2,
                          const ARG3&   a3,
                          const ARG4&   a4,
                          const ARG5&   a5,
                          const ARG6&   a6,
                          const ARG7&   a7,
                          const ARG8&   a8,
                          const ARG9&   a9,
                          const ARG10&  a10,
                          const ARG11&  a11,
                          const ARG12&  a12,
                          const ARG13&  a13,
                          const ARG14&  a14,
                          void         *allocator);
        // Build an object of the parameterized 'TARGET_TYPE' in the
        // uninitialized memory at the specified 'address'.  Use the
        // 'TARGET_TYPE' constructor 'TARGET_TYPE(ARG1 const&, ...)' taking the
        // specified 'a1' up to 'a14' arguments of the respective parameterized
        // 'ARG1' up to 'ARG14' types.  If 'allocator' is based on
        // 'bslma::Allocator' and 'TARGET_TYPE' takes an allocator constructor
        // argument, then 'allocator' is passed to the 'TARGET_TYPE'
        // constructor in the last position.

#ifndef BDE_OMIT_INTERNAL_DEPRECATED
<<<<<<< HEAD
    template <typename TARGET_TYPE>
=======
    template <class TARGET_TYPE>
>>>>>>> 377fd5f6
    static void destruct(TARGET_TYPE *object,
                         void        *allocator);
        // DEPRECATED.
        // Use 'ScalarDestructionPrimitives::destroy' without an
        // allocator argument.

<<<<<<< HEAD
    template <typename TARGET_TYPE>
=======
    template <class TARGET_TYPE>
>>>>>>> 377fd5f6
    static void destruct(TARGET_TYPE *object);
        // DEPRECATED.
        // Use 'ScalarDestructionPrimitives::destroy' instead.
#endif // BDE_OMIT_INTERNAL_DEPRECATED

<<<<<<< HEAD
    template <typename LHS_TYPE, typename RHS_TYPE>
=======
    template <class LHS_TYPE, class RHS_TYPE>
>>>>>>> 377fd5f6
    static void swap(LHS_TYPE& lhs, RHS_TYPE& rhs);
        // Swap the contents of the specified 'lhs' modifiable reference of the
        // parameterized 'LHS_TYPE' with those of the specified 'rhs'
        // modifiable reference of the parameterized 'RHS_TYPE'.  Note that, if
        // 'LHS_TYPE' and 'RHS_TYPE' are the same type and that type has the
        // bit-wise moveable trait but does not use 'bslma' allocators, the
        // swap can be performed using a three-way bit-wise move.
};

                     // ===========================
                     // struct ScalarPrimitives_Imp
                     // ===========================

struct ScalarPrimitives_Imp {
    // This 'struct' provides a namespace for a suite of utility functions that
    // operate on arrays of elements of a parameterized type 'TARGET_TYPE'.
    // These utility functions are only for the purpose of implementing those
    // in the 'ScalarPrimitives' utility, and should not be used outside
    // this component.

    enum {
        // These constants are used in the overloads below, when the last
        // argument is of type 'bslmf::MetaInt<N> *', indicating that
        // 'TARGET_TYPE' has the traits for which the enumerator equal to 'N'
        // is named.

        USES_BSLMA_ALLOCATOR_TRAITS     = 5,
        PAIR_TRAITS                     = 4,
        HAS_TRIVIAL_DEFAULT_CTOR_TRAITS = 3,
        BITWISE_COPYABLE_TRAITS         = 2,
        BITWISE_MOVEABLE_TRAITS         = 1,
        NIL_TRAITS                      = 0
    };

    // CLASS METHODS
    template <class TARGET_TYPE>
    static TARGET_TYPE *unconst(const TARGET_TYPE *pointer);
        // Return the 'const'-unqualified value of the specified 'pointer'.
        // This function resolves into a 'const_cast' and therefore has no
        // runtime cost, it exists only for template argument deduction.

    template <class TARGET_TYPE>
    static void defaultConstruct(
                        TARGET_TYPE                                 *address,
                        bslma::Allocator                            *allocator,
                        bslmf::MetaInt<USES_BSLMA_ALLOCATOR_TRAITS> *);
    template <class TARGET_TYPE>
    static void defaultConstruct(
                    TARGET_TYPE                                     *address,
                    bslma::Allocator                                *allocator,
                    bslmf::MetaInt<HAS_TRIVIAL_DEFAULT_CTOR_TRAITS> *);
    template <class TARGET_TYPE>
    static void defaultConstruct(TARGET_TYPE                 *address,
                                 bslma::Allocator            *allocator,
                                 bslmf::MetaInt<PAIR_TRAITS> *);
    template <class TARGET_TYPE>
    static void defaultConstruct(TARGET_TYPE                *address,
                                 bslma::Allocator           *allocator,
                                 bslmf::MetaInt<NIL_TRAITS> *);
        // Build a 'TARGET_TYPE' object in a default state in the uninitialized
        // memory at the specified 'address', using the specified 'allocator'
        // to supply memory if 'TARGET_TYPE' uses 'bslma' allocators.  Use the
        // default constructor of the parameterized 'TARGET_TYPE', or 'memset'
        // to 0 if 'TARGET_TYPE' has a trivial default constructor.  The last
        // argument is for traits overloading resolution only and its value is
        // ignored.

    template <class TARGET_TYPE>
    static void defaultConstruct(
                      TARGET_TYPE                                     *address,
                      bslmf::MetaInt<HAS_TRIVIAL_DEFAULT_CTOR_TRAITS> *);
    template <class TARGET_TYPE>
    static void defaultConstruct(TARGET_TYPE                *address,
                                 bslmf::MetaInt<NIL_TRAITS> *);
        // Build a 'TARGET_TYPE' object in a default state in the uninitialized
        // memory at the specified 'address'.  Use the default constructor of
        // the parameterized 'TARGET_TYPE', or 'memset' to 0 if 'TARGET_TYPE'
        // has a trivial default constructor.  The last argument is for traits
        // overloading resolution only and its value is ignored.

    template <class TARGET_TYPE>
    static void copyConstruct(
                        TARGET_TYPE                                 *address,
                        const TARGET_TYPE&                           original,
                        bslma::Allocator                            *allocator,
                        bslmf::MetaInt<USES_BSLMA_ALLOCATOR_TRAITS> *);
    template <class TARGET_TYPE>
    static void copyConstruct(TARGET_TYPE                 *address,
                              const TARGET_TYPE&           original,
                              bslma::Allocator            *allocator,
                              bslmf::MetaInt<PAIR_TRAITS> *);
    template <class TARGET_TYPE>
    static void copyConstruct(
                            TARGET_TYPE                             *address,
                            const TARGET_TYPE&                       original,
                            bslma::Allocator                        *allocator,
                            bslmf::MetaInt<BITWISE_COPYABLE_TRAITS> *);
    template <class TARGET_TYPE>
    static void copyConstruct(TARGET_TYPE                *address,
                              const TARGET_TYPE&          original,
                              bslma::Allocator           *allocator,
                              bslmf::MetaInt<NIL_TRAITS> *);
        // Build in the uninitialized memory at the specified 'address' an
        // object of the parameterized 'TARGET_TYPE' that is a copy of the
        // specified 'original' object of the same 'TARGET_TYPE', using the
        // specified 'allocator' to supply memory.  Use the copy constructor of
        // the 'TARGET_TYPE', or a bit-wise copy if 'TARGET_TYPE' is a bit-wise
        // copyable type.  The last argument is for traits overloading
        // resolution only and its value is ignored.  Note that a bit-wise copy
        // is only appropriate if 'TARGET_TYPE' does not take allocators.

    template <class TARGET_TYPE>
    static void copyConstruct(
                             TARGET_TYPE                             *address,
                             const TARGET_TYPE&                       original,
                             bslmf::MetaInt<BITWISE_COPYABLE_TRAITS> *);
    template <class TARGET_TYPE>
    static void copyConstruct(TARGET_TYPE                *address,
                              const TARGET_TYPE&          original,
                              bslmf::MetaInt<NIL_TRAITS> *);
        // Build in the uninitialized memory at the specified 'address' an
        // object of the parameterized 'TARGET_TYPE' that is a copy of the
        // specified 'original' object of the same 'TARGET_TYPE'.  Use the copy
        // constructor of the 'TARGET_TYPE', or a bit-wise copy if
        // 'TARGET_TYPE' is a bit-wise copyable type.  The last argument is for
        // traits overloading resolution only and its value is ignored.  Note
        // that a bit-wise copy is only appropriate if 'TARGET_TYPE' does not
        // take allocators.

    template <class TARGET_TYPE>
    static void moveConstruct(
                        TARGET_TYPE                                 *address,
                        TARGET_TYPE&                                 original,
                        bslma::Allocator                            *allocator,
                        bslmf::MetaInt<USES_BSLMA_ALLOCATOR_TRAITS> *);
    template <class TARGET_TYPE>
    static void moveConstruct(TARGET_TYPE                 *address,
                              TARGET_TYPE&                 original,
                              bslma::Allocator            *allocator,
                              bslmf::MetaInt<PAIR_TRAITS> *);
    template <class TARGET_TYPE>
    static void moveConstruct(
                            TARGET_TYPE                             *address,
                            TARGET_TYPE&                             original,
                            bslma::Allocator                        *allocator,
                            bslmf::MetaInt<BITWISE_COPYABLE_TRAITS> *);
    template <class TARGET_TYPE>
    static void moveConstruct(TARGET_TYPE                *address,
                              TARGET_TYPE&                original,
                              bslma::Allocator           *allocator,
                              bslmf::MetaInt<NIL_TRAITS> *);
        // Build in the uninitialized memory at the specified 'address' an
        // object of the parameterized 'TARGET_TYPE' that is a move of the
        // specified 'original' object of the same 'TARGET_TYPE', using the
        // specified 'allocator' to supply memory.  Use the move constructor
        // of the 'TARGET_TYPE', or a bit-wise copy if 'TARGET_TYPE' is a
        // bit-wise copyable type (not a bit-wise moveable type, which
        // indicates a destructive bit-wise move).  The last argument is for
        // traits overloading resolution only and its value is ignored.  Note
        // that a bit-wise copy is used only if 'TARGET_TYPE' does not take
        // allocators.  In C++03 mode, 'moveConstruct' has the same effect as
        // 'copyConstruct'.

    template <class TARGET_TYPE>
    static void moveConstruct(
                             TARGET_TYPE                             *address,
                             TARGET_TYPE&                             original,
                             bslmf::MetaInt<BITWISE_COPYABLE_TRAITS> *);
    template <class TARGET_TYPE>
    static void moveConstruct(TARGET_TYPE                *address,
                              TARGET_TYPE&                original,
                              bslmf::MetaInt<NIL_TRAITS> *);
        // Build in the uninitialized memory at the specified 'address' an
        // object of the parameterized 'TARGET_TYPE' that is a move of the
        // specified 'original' object of the same 'TARGET_TYPE'.  Use the move
        // constructor of the 'TARGET_TYPE', or a bit-wise copy if
        // 'TARGET_TYPE' is a bit-wise copyable type (bit-wise copyable, NOT
        // bit-wise moveable, which relates to destructive bit-wise move).  The
        // last argument is for traits overloading resolution only and its
        // value is ignored.  In C++03 mode, 'moveConstruct' has the same
        // effect as 'copyConstruct'.

    template <class TARGET_TYPE, class ALLOCATOR>
    static void destructiveMove(
                            TARGET_TYPE                             *address,
                            TARGET_TYPE                             *original,
                            ALLOCATOR                               *allocator,
                            bslmf::MetaInt<BITWISE_MOVEABLE_TRAITS> *);
    template <class TARGET_TYPE, class ALLOCATOR>
    static void destructiveMove(TARGET_TYPE                *address,
                                TARGET_TYPE                *original,
                                ALLOCATOR                  *allocator,
                                bslmf::MetaInt<NIL_TRAITS> *);
        // Build a copy of the specified 'original' in the uninitialized memory
        // at the specified 'address'.  Use the copy constructor of the
        // parameterized 'TARGET_TYPE' (or a bit-wise copy if 'TARGET_TYPE' is
        // bit-wise moveable).  If 'TARGET_TYPE' is not bit-wise moveable, also
        // destroy the 'original'.  The last argument is for traits overloading
        // resolution only and its value is ignored.

    template <class TARGET_TYPE, class ARG1>
    static void construct(TARGET_TYPE                             *address,
                          const ARG1&                              a1,
                          bslma::Allocator                        *allocator,
                          bslmf::MetaInt<BITWISE_COPYABLE_TRAITS> *);
        // Build an object from the specified 'a1' in the uninitialized memory
        // at the specified 'address'.  The specified 'allocator' is ignored.
        // Use the parameterized 'TARGET_TYPE' constructor with the signature
        // 'TARGET_TYPE(ARG1 const&)' or bitwise copy for non-fundamental
        // types.  The traits argument is for overloading resolution only and
        // is ignored.  Note that this function is called only when 'ARG1' is
        // the same as 'TARGET_TYPE'.

    template <class TARGET_TYPE, class ARG1>
    static void construct(TARGET_TYPE                 *address,
                          const ARG1&                  a1,
                          bslma::Allocator            *allocator,
                          bslmf::MetaInt<PAIR_TRAITS> *);
    template <class TARGET_TYPE, class ARG1, class ARG2>
    static void construct(TARGET_TYPE                 *address,
                          const ARG1&                  a1,
                          const ARG2&                  a2,
                          bslma::Allocator            *allocator,
                          bslmf::MetaInt<PAIR_TRAITS> *);
        // Build an object from the specified 'a1' (and optionally 'a2') in the
        // uninitialized memory at the specified 'address'.  The specified
        // 'allocator' is passed through to the 'first_type' and 'second_type'
        // members of 'TARGET_TYPE'.  Use the parameterized 'TARGET_TYPE'
        // constructor with the signature 'TARGET_TYPE(ARG1 const&, ...)'.  The
        // traits argument is for overloading resolution only and is ignored.
        // Note that because pair types have at most two constructor arguments,
        // only two versions of this function are needed.
    template <class TARGET_TYPE>
    static void construct(
                        TARGET_TYPE                                 *address,
                        bslma::Allocator                            *allocator,
                        bslmf::MetaInt<USES_BSLMA_ALLOCATOR_TRAITS> *);
    template <class TARGET_TYPE, class ARG1>
    static void construct(
                        TARGET_TYPE                                 *address,
                        const ARG1&                                  a1,
                        bslma::Allocator                            *allocator,
                        bslmf::MetaInt<USES_BSLMA_ALLOCATOR_TRAITS> *);
    template <class TARGET_TYPE, class ARG1, class ARG2>
    static void construct(
                        TARGET_TYPE                                 *address,
                        const ARG1&                                  a1,
                        const ARG2&                                  a2,
                        bslma::Allocator                            *allocator,
                        bslmf::MetaInt<USES_BSLMA_ALLOCATOR_TRAITS> *);
    template <class TARGET_TYPE,
              class ARG1, class ARG2, class ARG3>
    static void construct(
                        TARGET_TYPE                                 *address,
                        const ARG1&                                  a1,
                        const ARG2&                                  a2,
                        const ARG3&                                  a3,
                        bslma::Allocator                            *allocator,
                        bslmf::MetaInt<USES_BSLMA_ALLOCATOR_TRAITS> *);
    template <class TARGET_TYPE,
              class ARG1, class ARG2, class ARG3, class ARG4>
    static void construct(
                        TARGET_TYPE                                 *address,
                        const ARG1&                                  a1,
                        const ARG2&                                  a2,
                        const ARG3&                                  a3,
                        const ARG4&                                  a4,
                        bslma::Allocator                            *allocator,
                        bslmf::MetaInt<USES_BSLMA_ALLOCATOR_TRAITS> *);
    template <class TARGET_TYPE,
              class ARG1, class ARG2, class ARG3, class ARG4,
              class ARG5>
    static void construct(
                        TARGET_TYPE                                 *address,
                        const ARG1&                                  a1,
                        const ARG2&                                  a2,
                        const ARG3&                                  a3,
                        const ARG4&                                  a4,
                        const ARG5&                                  a5,
                        bslma::Allocator                            *allocator,
                        bslmf::MetaInt<USES_BSLMA_ALLOCATOR_TRAITS> *);
    template <class TARGET_TYPE,
              class ARG1, class ARG2, class ARG3, class ARG4,
              class ARG5, class ARG6>
    static void construct(
                        TARGET_TYPE                                 *address,
                        const ARG1&                                  a1,
                        const ARG2&                                  a2,
                        const ARG3&                                  a3,
                        const ARG4&                                  a4,
                        const ARG5&                                  a5,
                        const ARG6&                                  a6,
                        bslma::Allocator                            *allocator,
                        bslmf::MetaInt<USES_BSLMA_ALLOCATOR_TRAITS> *);
    template <class TARGET_TYPE,
              class ARG1, class ARG2, class ARG3, class ARG4,
              class ARG5, class ARG6, class ARG7>
    static void construct(
                        TARGET_TYPE                                 *address,
                        const ARG1&                                  a1,
                        const ARG2&                                  a2,
                        const ARG3&                                  a3,
                        const ARG4&                                  a4,
                        const ARG5&                                  a5,
                        const ARG6&                                  a6,
                        const ARG7&                                  a7,
                        bslma::Allocator                            *allocator,
                        bslmf::MetaInt<USES_BSLMA_ALLOCATOR_TRAITS> *);
    template <class TARGET_TYPE,
              class ARG1, class ARG2,  class ARG3, class ARG4,
              class ARG5, class ARG6,  class ARG7, class ARG8>
    static void construct(
                        TARGET_TYPE                                 *address,
                        const ARG1&                                  a1,
                        const ARG2&                                  a2,
                        const ARG3&                                  a3,
                        const ARG4&                                  a4,
                        const ARG5&                                  a5,
                        const ARG6&                                  a6,
                        const ARG7&                                  a7,
                        const ARG8&                                  a8,
                        bslma::Allocator                            *allocator,
                        bslmf::MetaInt<USES_BSLMA_ALLOCATOR_TRAITS> *);
    template <class TARGET_TYPE,
              class ARG1, class ARG2,  class ARG3, class ARG4,
              class ARG5, class ARG6,  class ARG7, class ARG8,
              class ARG9>
    static void construct(
                        TARGET_TYPE                                 *address,
                        const ARG1&                                  a1,
                        const ARG2&                                  a2,
                        const ARG3&                                  a3,
                        const ARG4&                                  a4,
                        const ARG5&                                  a5,
                        const ARG6&                                  a6,
                        const ARG7&                                  a7,
                        const ARG8&                                  a8,
                        const ARG9&                                  a9,
                        bslma::Allocator                            *allocator,
                        bslmf::MetaInt<USES_BSLMA_ALLOCATOR_TRAITS> *);
    template <class TARGET_TYPE,
              class ARG1, class ARG2,  class ARG3, class ARG4,
              class ARG5, class ARG6,  class ARG7, class ARG8,
              class ARG9, class ARG10>
    static void construct(
                        TARGET_TYPE                                 *address,
                        const ARG1&                                  a1,
                        const ARG2&                                  a2,
                        const ARG3&                                  a3,
                        const ARG4&                                  a4,
                        const ARG5&                                  a5,
                        const ARG6&                                  a6,
                        const ARG7&                                  a7,
                        const ARG8&                                  a8,
                        const ARG9&                                  a9,
                        const ARG10&                                 a10,
                        bslma::Allocator                            *allocator,
                        bslmf::MetaInt<USES_BSLMA_ALLOCATOR_TRAITS> *);
    template <class TARGET_TYPE,
              class ARG1, class ARG2,  class ARG3, class ARG4,
              class ARG5, class ARG6,  class ARG7, class ARG8,
              class ARG9, class ARG10, class ARG11>
    static void construct(
                        TARGET_TYPE                                 *address,
                        const ARG1&                                  a1,
                        const ARG2&                                  a2,
                        const ARG3&                                  a3,
                        const ARG4&                                  a4,
                        const ARG5&                                  a5,
                        const ARG6&                                  a6,
                        const ARG7&                                  a7,
                        const ARG8&                                  a8,
                        const ARG9&                                  a9,
                        const ARG10&                                 a10,
                        const ARG11&                                 a11,
                        bslma::Allocator                            *allocator,
                        bslmf::MetaInt<USES_BSLMA_ALLOCATOR_TRAITS> *);
    template <class TARGET_TYPE,
              class ARG1, class ARG2,  class ARG3,  class ARG4,
              class ARG5, class ARG6,  class ARG7,  class ARG8,
              class ARG9, class ARG10, class ARG11, class ARG12>
    static void construct(
                        TARGET_TYPE                                 *address,
                        const ARG1&                                  a1,
                        const ARG2&                                  a2,
                        const ARG3&                                  a3,
                        const ARG4&                                  a4,
                        const ARG5&                                  a5,
                        const ARG6&                                  a6,
                        const ARG7&                                  a7,
                        const ARG8&                                  a8,
                        const ARG9&                                  a9,
                        const ARG10&                                 a10,
                        const ARG11&                                 a11,
                        const ARG12&                                 a12,
                        bslma::Allocator                            *allocator,
                        bslmf::MetaInt<USES_BSLMA_ALLOCATOR_TRAITS> *);
    template <class TARGET_TYPE,
              class ARG1, class ARG2,  class ARG3,  class ARG4,
              class ARG5, class ARG6,  class ARG7,  class ARG8,
              class ARG9, class ARG10, class ARG11, class ARG12,
              class ARG13>
    static void construct(
                        TARGET_TYPE                                 *address,
                        const ARG1&                                  a1,
                        const ARG2&                                  a2,
                        const ARG3&                                  a3,
                        const ARG4&                                  a4,
                        const ARG5&                                  a5,
                        const ARG6&                                  a6,
                        const ARG7&                                  a7,
                        const ARG8&                                  a8,
                        const ARG9&                                  a9,
                        const ARG10&                                 a10,
                        const ARG11&                                 a11,
                        const ARG12&                                 a12,
                        const ARG13&                                 a13,
                        bslma::Allocator                            *allocator,
                        bslmf::MetaInt<USES_BSLMA_ALLOCATOR_TRAITS> *);
    template <class TARGET_TYPE,
              class ARG1,  class ARG2,  class ARG3,  class ARG4,
              class ARG5,  class ARG6,  class ARG7,  class ARG8,
              class ARG9,  class ARG10, class ARG11, class ARG12,
              class ARG13, class ARG14>
    static void construct(
                        TARGET_TYPE                                 *address,
                        const ARG1&                                  a1,
                        const ARG2&                                  a2,
                        const ARG3&                                  a3,
                        const ARG4&                                  a4,
                        const ARG5&                                  a5,
                        const ARG6&                                  a6,
                        const ARG7&                                  a7,
                        const ARG8&                                  a8,
                        const ARG9&                                  a9,
                        const ARG10&                                 a10,
                        const ARG11&                                 a11,
                        const ARG12&                                 a12,
                        const ARG13&                                 a13,
                        const ARG14&                                 a14,
                        bslma::Allocator                            *allocator,
                        bslmf::MetaInt<USES_BSLMA_ALLOCATOR_TRAITS> *);
        // Build an object of the parameterized 'TARGET_TYPE' in the
        // uninitialized memory at the specified 'address', passing the
        // specified 'a1' up to 'a14' arguments of the corresponding
        // parameterized 'ARG1' up to 'ARG14' types to the 'TARGET_TYPE'
        // constructor with the signature
        // 'TARGET_TYPE(ARG1 const&, ..., bslma::Allocator *)', and pass the
        // specified 'allocator' in the last position.  The last argument is
        // for overloading resolution only and its value is ignored.

    template <class TARGET_TYPE>
    static void construct(TARGET_TYPE                *address,
                          bslma::Allocator           *allocator,
                          bslmf::MetaInt<NIL_TRAITS> *);
    template <class TARGET_TYPE, class ARG1>
    static void construct(TARGET_TYPE                *address,
                          const ARG1&                 a1,
                          bslma::Allocator           *allocator,
                          bslmf::MetaInt<NIL_TRAITS> *);
    template <class TARGET_TYPE, class ARG1, class ARG2>
    static void construct(TARGET_TYPE                *address,
                          const ARG1&                 a1,
                          const ARG2&                 a2,
                          bslma::Allocator           *allocator,
                          bslmf::MetaInt<NIL_TRAITS> *);
    template <class TARGET_TYPE,
              class ARG1, class ARG2, class ARG3>
    static void construct(TARGET_TYPE                *address,
                          const ARG1&                 a1,
                          const ARG2&                 a2,
                          const ARG3&                 a3,
                          bslma::Allocator           *allocator,
                          bslmf::MetaInt<NIL_TRAITS> *);
    template <class TARGET_TYPE,
              class ARG1, class ARG2, class ARG3, class ARG4>
    static void construct(TARGET_TYPE                *address,
                          const ARG1&                 a1,
                          const ARG2&                 a2,
                          const ARG3&                 a3,
                          const ARG4&                 a4,
                          bslma::Allocator           *allocator,
                          bslmf::MetaInt<NIL_TRAITS> *);
    template <class TARGET_TYPE,
              class ARG1, class ARG2, class ARG3, class ARG4,
              class ARG5>
    static void construct(TARGET_TYPE                *address,
                          const ARG1&                 a1,
                          const ARG2&                 a2,
                          const ARG3&                 a3,
                          const ARG4&                 a4,
                          const ARG5&                 a5,
                          bslma::Allocator           *allocator,
                          bslmf::MetaInt<NIL_TRAITS> *);
    template <class TARGET_TYPE,
              class ARG1, class ARG2, class ARG3, class ARG4,
              class ARG5, class ARG6>
    static void construct(TARGET_TYPE                *address,
                          const ARG1&                 a1,
                          const ARG2&                 a2,
                          const ARG3&                 a3,
                          const ARG4&                 a4,
                          const ARG5&                 a5,
                          const ARG6&                 a6,
                          bslma::Allocator           *allocator,
                          bslmf::MetaInt<NIL_TRAITS> *);
    template <class TARGET_TYPE,
              class ARG1, class ARG2, class ARG3, class ARG4,
              class ARG5, class ARG6, class ARG7>
    static void construct(TARGET_TYPE                *address,
                          const ARG1&                 a1,
                          const ARG2&                 a2,
                          const ARG3&                 a3,
                          const ARG4&                 a4,
                          const ARG5&                 a5,
                          const ARG6&                 a6,
                          const ARG7&                 a7,
                          bslma::Allocator           *allocator,
                          bslmf::MetaInt<NIL_TRAITS> *);
    template <class TARGET_TYPE,
              class ARG1, class ARG2,  class ARG3, class ARG4,
              class ARG5, class ARG6,  class ARG7, class ARG8>
    static void construct(TARGET_TYPE                *address,
                          const ARG1&                 a1,
                          const ARG2&                 a2,
                          const ARG3&                 a3,
                          const ARG4&                 a4,
                          const ARG5&                 a5,
                          const ARG6&                 a6,
                          const ARG7&                 a7,
                          const ARG8&                 a8,
                          bslma::Allocator           *allocator,
                          bslmf::MetaInt<NIL_TRAITS> *);
    template <class TARGET_TYPE,
              class ARG1, class ARG2,  class ARG3, class ARG4,
              class ARG5, class ARG6,  class ARG7, class ARG8,
              class ARG9>
    static void construct(TARGET_TYPE                *address,
                          const ARG1&                 a1,
                          const ARG2&                 a2,
                          const ARG3&                 a3,
                          const ARG4&                 a4,
                          const ARG5&                 a5,
                          const ARG6&                 a6,
                          const ARG7&                 a7,
                          const ARG8&                 a8,
                          const ARG9&                 a9,
                          bslma::Allocator           *allocator,
                          bslmf::MetaInt<NIL_TRAITS> *);
    template <class TARGET_TYPE,
              class ARG1, class ARG2,  class ARG3, class ARG4,
              class ARG5, class ARG6,  class ARG7, class ARG8,
              class ARG9, class ARG10>
    static void construct(TARGET_TYPE                *address,
                          const ARG1&                 a1,
                          const ARG2&                 a2,
                          const ARG3&                 a3,
                          const ARG4&                 a4,
                          const ARG5&                 a5,
                          const ARG6&                 a6,
                          const ARG7&                 a7,
                          const ARG8&                 a8,
                          const ARG9&                 a9,
                          const ARG10&                a10,
                          bslma::Allocator           *allocator,
                          bslmf::MetaInt<NIL_TRAITS> *);
    template <class TARGET_TYPE,
              class ARG1, class ARG2,  class ARG3, class ARG4,
              class ARG5, class ARG6,  class ARG7, class ARG8,
              class ARG9, class ARG10, class ARG11>
    static void construct(TARGET_TYPE                *address,
                          const ARG1&                 a1,
                          const ARG2&                 a2,
                          const ARG3&                 a3,
                          const ARG4&                 a4,
                          const ARG5&                 a5,
                          const ARG6&                 a6,
                          const ARG7&                 a7,
                          const ARG8&                 a8,
                          const ARG9&                 a9,
                          const ARG10&                a10,
                          const ARG11&                a11,
                          bslma::Allocator           *allocator,
                          bslmf::MetaInt<NIL_TRAITS> *);
    template <class TARGET_TYPE,
              class ARG1, class ARG2,  class ARG3,  class ARG4,
              class ARG5, class ARG6,  class ARG7,  class ARG8,
              class ARG9, class ARG10, class ARG11, class ARG12>
    static void construct(TARGET_TYPE                *address,
                          const ARG1&                 a1,
                          const ARG2&                 a2,
                          const ARG3&                 a3,
                          const ARG4&                 a4,
                          const ARG5&                 a5,
                          const ARG6&                 a6,
                          const ARG7&                 a7,
                          const ARG8&                 a8,
                          const ARG9&                 a9,
                          const ARG10&                a10,
                          const ARG11&                a11,
                          const ARG12&                a12,
                          bslma::Allocator           *allocator,
                          bslmf::MetaInt<NIL_TRAITS> *);
    template <class TARGET_TYPE,
              class ARG1, class ARG2,  class ARG3,  class ARG4,
              class ARG5, class ARG6,  class ARG7,  class ARG8,
              class ARG9, class ARG10, class ARG11, class ARG12,
              class ARG13>
    static void construct(TARGET_TYPE                *address,
                          const ARG1&                 a1,
                          const ARG2&                 a2,
                          const ARG3&                 a3,
                          const ARG4&                 a4,
                          const ARG5&                 a5,
                          const ARG6&                 a6,
                          const ARG7&                 a7,
                          const ARG8&                 a8,
                          const ARG9&                 a9,
                          const ARG10&                a10,
                          const ARG11&                a11,
                          const ARG12&                a12,
                          const ARG13&                a13,
                          bslma::Allocator           *allocator,
                          bslmf::MetaInt<NIL_TRAITS> *);
    template <class TARGET_TYPE,
              class ARG1,  class ARG2,  class ARG3,  class ARG4,
              class ARG5,  class ARG6,  class ARG7,  class ARG8,
              class ARG9,  class ARG10, class ARG11, class ARG12,
              class ARG13, class ARG14>
    static void construct(TARGET_TYPE                *address,
                          const ARG1&                 a1,
                          const ARG2&                 a2,
                          const ARG3&                 a3,
                          const ARG4&                 a4,
                          const ARG5&                 a5,
                          const ARG6&                 a6,
                          const ARG7&                 a7,
                          const ARG8&                 a8,
                          const ARG9&                 a9,
                          const ARG10&                a10,
                          const ARG11&                a11,
                          const ARG12&                a12,
                          const ARG13&                a13,
                          const ARG14&                a14,
                          bslma::Allocator           *allocator,
                          bslmf::MetaInt<NIL_TRAITS> *);
        // Build an object of the parameterized 'TARGET_TYPE' in the
        // uninitialized memory at the specified 'address', passing the
        // specified 'a1' up to 'a14' arguments of the corresponding
        // parameterized 'ARG1' up to 'ARG14' types to the 'TARGET_TYPE'
        // constructor with the signature 'TARGET_TYPE(ARG1 const&, ...)'.  The
        // specified 'allocator' is *not* passed through to the 'TARGET_TYPE'
        // constructor.  The last argument is for overloading resolution only
        // and is ignored.

    template <class LHS_TYPE, class RHS_TYPE>
    static void swap(LHS_TYPE&                                lhs,
                     RHS_TYPE&                                rhs,
                     bslmf::MetaInt<BITWISE_MOVEABLE_TRAITS> *);
    template <class LHS_TYPE, class RHS_TYPE>
    static void swap(LHS_TYPE&                   lhs,
                     RHS_TYPE&                   rhs,
                     bslmf::MetaInt<NIL_TRAITS> *);
        // Swap the contents of the specified 'lhs' object of the parameterized
        // 'LHS_TYPE' with the specified 'rhs' object of the parameterized
        // 'RHS_TYPE'.  Use a three-way bit-wise copy (with a temporary
        // uninitialized buffer), if 'LHS_TYPE' and 'RHS_TYPE' are the same
        // bit-wise moveable type, and a three-way assignment with a temporary
        // if not.  The last argument is for overloading resolution only and is
        // ignored.
};

// ============================================================================
//                      TEMPLATE FUNCTION DEFINITIONS
// ============================================================================


// Workaround for optimization issue in xlC that mishandles pointer aliasing.
//   IV56864: ALIASING BEHAVIOUR FOR PLACEMENT NEW
//   http://www-01.ibm.com/support/docview.wss?uid=swg1IV56864
// Place this macro following each use of placement new.  Alternatively,
// compile with xlC_r -qalias=noansi, which reduces optimization opportunities
// across entire translation unit instead of simply across optimization fence.
// Update: issue is fixed in xlC 13.1 (__xlC__ >= 0x0d01).

#if defined(BSLS_PLATFORM_CMP_IBM) && BSLS_PLATFORM_CMP_VERSION < 0x0d01
    #define BSLALG_SCALARPRIMITIVES_XLC_PLACEMENT_NEW_FIX                     \
                             BSLS_PERFORMANCEHINT_OPTIMIZATION_FENCE
#else
    #define BSLALG_SCALARPRIMITIVES_XLC_PLACEMENT_NEW_FIX
#endif

                       // -----------------------
                       // struct ScalarPrimitives
                       // -----------------------

                    // *** defaultConstruct overloads: ***

template <class TARGET_TYPE>
inline
void
ScalarPrimitives::defaultConstruct(TARGET_TYPE      *address,
                                   bslma::Allocator *allocator)
{
    BSLS_ASSERT_SAFE(address);

    enum {
        VALUE = bslma::UsesBslmaAllocator<TARGET_TYPE>::value
              ? Imp::USES_BSLMA_ALLOCATOR_TRAITS
              : bsl::is_trivially_default_constructible<TARGET_TYPE>::value
                  ? Imp::HAS_TRIVIAL_DEFAULT_CTOR_TRAITS
                  : bslmf::IsPair<TARGET_TYPE>::value
                      ? Imp::PAIR_TRAITS
                      : Imp::NIL_TRAITS
    };
    Imp::defaultConstruct(address, allocator, (bslmf::MetaInt<VALUE>*)0);
}

template <class TARGET_TYPE>
inline
void
ScalarPrimitives::defaultConstruct(TARGET_TYPE *address,
                                   void        *)
{
    BSLS_ASSERT_SAFE(address);

    enum {
        VALUE = bsl::is_trivially_default_constructible<TARGET_TYPE>::value
              ? Imp::HAS_TRIVIAL_DEFAULT_CTOR_TRAITS
              : Imp::NIL_TRAITS
    };
    Imp::defaultConstruct(address, (bslmf::MetaInt<VALUE>*)0);
}

                      // *** copyConstruct overloads: ***

template <class TARGET_TYPE>
inline
void
ScalarPrimitives::copyConstruct(TARGET_TYPE        *address,
                                const TARGET_TYPE&  original,
                                bslma::Allocator   *allocator)
{
    BSLS_ASSERT_SAFE(address);

    enum {
        VALUE = bslma::UsesBslmaAllocator<TARGET_TYPE>::value
              ? Imp::USES_BSLMA_ALLOCATOR_TRAITS
              : bsl::is_trivially_copyable<TARGET_TYPE>::value
                  ? Imp::BITWISE_COPYABLE_TRAITS
                  : bslmf::IsPair<TARGET_TYPE>::value
                      ? Imp::PAIR_TRAITS
                      : Imp::NIL_TRAITS
    };
    Imp::copyConstruct(address, original, allocator,
                       (bslmf::MetaInt<VALUE>*)0);
}

template <class TARGET_TYPE>
inline
void
ScalarPrimitives::copyConstruct(TARGET_TYPE        *address,
                                const TARGET_TYPE&  original,
                                void               *)
{
    BSLS_ASSERT_SAFE(address);

    enum {
        VALUE = bsl::is_trivially_copyable<TARGET_TYPE>::value
              ? Imp::BITWISE_COPYABLE_TRAITS
              : Imp::NIL_TRAITS
    };
    Imp::copyConstruct(address, original, (bslmf::MetaInt<VALUE>*)0);
}

                      // *** moveConstruct overloads: ***

#ifdef BSLS_COMPILERFEATURES_SUPPORT_RVALUE_REFERENCES

template <typename TARGET_TYPE>
inline
void
ScalarPrimitives::moveConstruct(TARGET_TYPE        *address,
                                TARGET_TYPE&        original,
                                bslma::Allocator   *allocator)
{
    BSLS_ASSERT_SAFE(address);

    enum {
        VALUE = bslma::UsesBslmaAllocator<TARGET_TYPE>::value
              ? Imp::USES_BSLMA_ALLOCATOR_TRAITS
              : bsl::is_trivially_copyable<TARGET_TYPE>::value
                  ? Imp::BITWISE_COPYABLE_TRAITS
                  : bslmf::IsPair<TARGET_TYPE>::value
                      ? Imp::PAIR_TRAITS
                      : Imp::NIL_TRAITS
    };
    Imp::moveConstruct(address, original, allocator,
                       (bslmf::MetaInt<VALUE>*)0);
}

template <typename TARGET_TYPE>
inline
void
ScalarPrimitives::moveConstruct(TARGET_TYPE        *address,
                                TARGET_TYPE&        original,
                                void               *)
{
    BSLS_ASSERT_SAFE(address);

    enum {
        VALUE = bsl::is_trivially_copyable<TARGET_TYPE>::value
              ? Imp::BITWISE_COPYABLE_TRAITS
              : Imp::NIL_TRAITS
    };
    Imp::moveConstruct(address, original, (bslmf::MetaInt<VALUE>*)0);
}

#else // ! BSLS_COMPILERFEATURES_SUPPORT_RVALUE_REFERENCES

template <typename TARGET_TYPE>
inline
void
ScalarPrimitives::moveConstruct(TARGET_TYPE        *address,
                                TARGET_TYPE&        original,
                                bslma::Allocator   *allocator)
{
    // In C++03 mode, use copy construction instead of move construction.
    copyConstruct(address, original, allocator);
}

template <typename TARGET_TYPE>
inline
void
ScalarPrimitives::moveConstruct(TARGET_TYPE        *address,
                                TARGET_TYPE&        original,
                                void               *vp)
{
    // In C++03 mode, use copy construction instead of move construction.
    copyConstruct(address, original, vp);
}

#endif  // ! BSLS_COMPILERFEATURES_SUPPORT_RVALUE_REFERENCES


                     // *** destructiveMove overloads: ***

template <class TARGET_TYPE, class ALLOCATOR>
inline
void
ScalarPrimitives::destructiveMove(TARGET_TYPE *address,
                                  TARGET_TYPE *original,
                                  ALLOCATOR   *allocator)
{
    BSLS_ASSERT_SAFE(address);
    BSLS_ASSERT_SAFE(original);

    enum {
        VALUE = bslmf::IsBitwiseMoveable<TARGET_TYPE>::value
              ? Imp::BITWISE_MOVEABLE_TRAITS
              : Imp::NIL_TRAITS
    };
    Imp::destructiveMove(address,
                         original,
                         allocator,
                         (bslmf::MetaInt<VALUE>*)0);
}

                       // *** construct overloads: ****

template <class TARGET_TYPE>
inline
void
ScalarPrimitives::construct(TARGET_TYPE      *address,
                            bslma::Allocator *allocator)
{
    BSLS_ASSERT_SAFE(address);

    enum {
        VALUE = bslma::UsesBslmaAllocator<TARGET_TYPE>::value
              ? Imp::USES_BSLMA_ALLOCATOR_TRAITS
              : Imp::NIL_TRAITS
    };
    Imp::construct(address, allocator, (bslmf::MetaInt<VALUE>*)0);
}

template <class TARGET_TYPE>
inline
void
ScalarPrimitives::construct(TARGET_TYPE *address,
                            void        *)
{
    BSLS_ASSERT_SAFE(address);

    ::new (address) TARGET_TYPE();
    BSLALG_SCALARPRIMITIVES_XLC_PLACEMENT_NEW_FIX;
}

template <class TARGET_TYPE, class ARG1>
inline
void
ScalarPrimitives::construct(TARGET_TYPE      *address,
                            const ARG1&       a1,
                            bslma::Allocator *allocator)
{
    BSLS_ASSERT_SAFE(address);

    enum {
        VALUE = bslma::UsesBslmaAllocator<TARGET_TYPE>::value
              ? Imp::USES_BSLMA_ALLOCATOR_TRAITS
              : bsl::is_same<ARG1, TARGET_TYPE>::value
                && bsl::is_trivially_copyable<TARGET_TYPE>::value
                  ? Imp::BITWISE_COPYABLE_TRAITS
                  : bslmf::IsPair<TARGET_TYPE>::value
                      ? Imp::PAIR_TRAITS
                      : Imp::NIL_TRAITS
    };
    Imp::construct(address, a1, allocator, (bslmf::MetaInt<VALUE>*)0);
}

template <class TARGET_TYPE, class ARG1>
inline
void
ScalarPrimitives::construct(TARGET_TYPE *address,
                            const ARG1&  a1,
                            void        *)
{
    BSLS_ASSERT_SAFE(address);

    ::new (address) TARGET_TYPE(a1);
    BSLALG_SCALARPRIMITIVES_XLC_PLACEMENT_NEW_FIX;
}

template <class TARGET_TYPE, class ARG1, class ARG2>
inline
void
ScalarPrimitives::construct(TARGET_TYPE      *address,
                            const ARG1&       a1,
                            const ARG2&       a2,
                            bslma::Allocator *allocator)
{
    BSLS_ASSERT_SAFE(address);

    enum {
        VALUE = bslma::UsesBslmaAllocator<TARGET_TYPE>::value
              ? Imp::USES_BSLMA_ALLOCATOR_TRAITS
              : bslmf::IsPair<TARGET_TYPE>::value
                  ? Imp::PAIR_TRAITS
                  : Imp::NIL_TRAITS
    };
    Imp::construct(address, a1, a2, allocator, (bslmf::MetaInt<VALUE>*)0);
}

template <class TARGET_TYPE, class ARG1, class ARG2>
inline
void
ScalarPrimitives::construct(TARGET_TYPE *address,
                            const ARG1&  a1,
                            const ARG2&  a2,
                            void        *)
{
    BSLS_ASSERT_SAFE(address);

    ::new (address) TARGET_TYPE(a1, a2);
    BSLALG_SCALARPRIMITIVES_XLC_PLACEMENT_NEW_FIX;
}

template <class TARGET_TYPE, class ARG1, class ARG2, class ARG3>
inline
void
ScalarPrimitives::construct(TARGET_TYPE      *address,
                            const ARG1&       a1,
                            const ARG2&       a2,
                            const ARG3&       a3,
                            bslma::Allocator *allocator)
{
    BSLS_ASSERT_SAFE(address);

    enum {
        VALUE = bslma::UsesBslmaAllocator<TARGET_TYPE>::value
              ? Imp::USES_BSLMA_ALLOCATOR_TRAITS
              : Imp::NIL_TRAITS
    };
    Imp::construct(address, a1, a2, a3, allocator, (bslmf::MetaInt<VALUE>*)0);
}

template <class TARGET_TYPE, class ARG1, class ARG2, class ARG3>
inline
void
ScalarPrimitives::construct(TARGET_TYPE *address,
                            const ARG1&  a1,
                            const ARG2&  a2,
                            const ARG3&  a3,
                            void        *)
{
    BSLS_ASSERT_SAFE(address);

    ::new (address) TARGET_TYPE(a1, a2, a3);
    BSLALG_SCALARPRIMITIVES_XLC_PLACEMENT_NEW_FIX;
}

template <class TARGET_TYPE, class ARG1, class ARG2, class ARG3,
          class ARG4>
inline
void
ScalarPrimitives::construct(TARGET_TYPE      *address,
                            const ARG1&       a1,
                            const ARG2&       a2,
                            const ARG3&       a3,
                            const ARG4&       a4,
                            bslma::Allocator *allocator)
{
    BSLS_ASSERT_SAFE(address);

    enum {
        VALUE = bslma::UsesBslmaAllocator<TARGET_TYPE>::value
              ? Imp::USES_BSLMA_ALLOCATOR_TRAITS
              : Imp::NIL_TRAITS
    };
    Imp::construct(address,
                   a1, a2, a3, a4,
                   allocator,
                   (bslmf::MetaInt<VALUE>*)0);
}

template <class TARGET_TYPE, class ARG1, class ARG2, class ARG3,
          class ARG4>
inline
void
ScalarPrimitives::construct(TARGET_TYPE *address,
                            const ARG1&  a1,
                            const ARG2&  a2,
                            const ARG3&  a3,
                            const ARG4&  a4,
                            void        *)
{
    BSLS_ASSERT_SAFE(address);

    ::new (address) TARGET_TYPE(a1, a2, a3, a4);
    BSLALG_SCALARPRIMITIVES_XLC_PLACEMENT_NEW_FIX;
}

template <class TARGET_TYPE, class ARG1, class ARG2, class ARG3,
          class ARG4, class ARG5>
inline
void
ScalarPrimitives::construct(TARGET_TYPE      *address,
                            const ARG1&       a1,
                            const ARG2&       a2,
                            const ARG3&       a3,
                            const ARG4&       a4,
                            const ARG5&       a5,
                            bslma::Allocator *allocator)
{
    BSLS_ASSERT_SAFE(address);

    enum {
        VALUE = bslma::UsesBslmaAllocator<TARGET_TYPE>::value
              ? Imp::USES_BSLMA_ALLOCATOR_TRAITS
              : Imp::NIL_TRAITS
    };
    Imp::construct(address,
                   a1, a2, a3, a4, a5,
                   allocator,
                   (bslmf::MetaInt<VALUE>*)0);
}

template <class TARGET_TYPE, class ARG1, class ARG2, class ARG3,
          class ARG4, class ARG5>
inline
void
ScalarPrimitives::construct(TARGET_TYPE *address,
                            const ARG1&  a1,
                            const ARG2&  a2,
                            const ARG3&  a3,
                            const ARG4&  a4,
                            const ARG5&  a5,
                            void        *)
{
    BSLS_ASSERT_SAFE(address);

    ::new (address) TARGET_TYPE(a1, a2, a3, a4, a5);
    BSLALG_SCALARPRIMITIVES_XLC_PLACEMENT_NEW_FIX;
}

template <class TARGET_TYPE, class ARG1, class ARG2, class ARG3,
          class ARG4, class ARG5, class ARG6>
inline
void
ScalarPrimitives::construct(TARGET_TYPE      *address,
                            const ARG1&       a1,
                            const ARG2&       a2,
                            const ARG3&       a3,
                            const ARG4&       a4,
                            const ARG5&       a5,
                            const ARG6&       a6,
                            bslma::Allocator *allocator)
{
    BSLS_ASSERT_SAFE(address);

    enum {
        VALUE = bslma::UsesBslmaAllocator<TARGET_TYPE>::value
              ? Imp::USES_BSLMA_ALLOCATOR_TRAITS
              : Imp::NIL_TRAITS
    };
    Imp::construct(address,
                   a1, a2, a3, a4, a5, a6,
                   allocator,
                   (bslmf::MetaInt<VALUE>*)0);
}

template <class TARGET_TYPE, class ARG1, class ARG2, class ARG3,
          class ARG4, class ARG5, class ARG6>
inline
void
ScalarPrimitives::construct(TARGET_TYPE *address,
                            const ARG1&  a1,
                            const ARG2&  a2,
                            const ARG3&  a3,
                            const ARG4&  a4,
                            const ARG5&  a5,
                            const ARG6&  a6,
                            void        *)
{
    BSLS_ASSERT_SAFE(address);

    ::new (address) TARGET_TYPE(a1, a2, a3, a4, a5, a6);
    BSLALG_SCALARPRIMITIVES_XLC_PLACEMENT_NEW_FIX;
}

template <class TARGET_TYPE, class ARG1, class ARG2, class ARG3,
          class ARG4, class ARG5, class ARG6, class ARG7>
inline
void
ScalarPrimitives::construct(TARGET_TYPE      *address,
                            const ARG1&       a1,
                            const ARG2&       a2,
                            const ARG3&       a3,
                            const ARG4&       a4,
                            const ARG5&       a5,
                            const ARG6&       a6,
                            const ARG7&       a7,
                            bslma::Allocator *allocator)
{
    BSLS_ASSERT_SAFE(address);

    enum {
        VALUE = bslma::UsesBslmaAllocator<TARGET_TYPE>::value
              ? Imp::USES_BSLMA_ALLOCATOR_TRAITS
              : Imp::NIL_TRAITS
    };
    Imp::construct(address,
                   a1, a2, a3, a4, a5, a6, a7,
                   allocator,
                   (bslmf::MetaInt<VALUE>*)0);
}

template <class TARGET_TYPE, class ARG1, class ARG2, class ARG3,
          class ARG4, class ARG5, class ARG6, class ARG7>
inline
void
ScalarPrimitives::construct(TARGET_TYPE *address,
                            const ARG1&  a1,
                            const ARG2&  a2,
                            const ARG3&  a3,
                            const ARG4&  a4,
                            const ARG5&  a5,
                            const ARG6&  a6,
                            const ARG7&  a7,
                            void        *)
{
    BSLS_ASSERT_SAFE(address);

    ::new (address) TARGET_TYPE(a1, a2, a3, a4, a5, a6, a7);
    BSLALG_SCALARPRIMITIVES_XLC_PLACEMENT_NEW_FIX;
}

template <class TARGET_TYPE, class ARG1, class ARG2,  class ARG3,
          class ARG4, class ARG5, class ARG6,  class ARG7,
          class ARG8>
inline
void
ScalarPrimitives::construct(TARGET_TYPE      *address,
                            const ARG1&       a1,
                            const ARG2&       a2,
                            const ARG3&       a3,
                            const ARG4&       a4,
                            const ARG5&       a5,
                            const ARG6&       a6,
                            const ARG7&       a7,
                            const ARG8&       a8,
                            bslma::Allocator *allocator)
{
    BSLS_ASSERT_SAFE(address);

    enum {
        VALUE = bslma::UsesBslmaAllocator<TARGET_TYPE>::value
              ? Imp::USES_BSLMA_ALLOCATOR_TRAITS
              : Imp::NIL_TRAITS
    };
    Imp::construct(address,
                   a1, a2, a3, a4, a5, a6, a7, a8,
                   allocator,
                   (bslmf::MetaInt<VALUE>*)0);
}

template <class TARGET_TYPE, class ARG1, class ARG2,  class ARG3,
          class ARG4, class ARG5, class ARG6,  class ARG7,
          class ARG8>
inline
void
ScalarPrimitives::construct(TARGET_TYPE *address,
                            const ARG1&  a1,
                            const ARG2&  a2,
                            const ARG3&  a3,
                            const ARG4&  a4,
                            const ARG5&  a5,
                            const ARG6&  a6,
                            const ARG7&  a7,
                            const ARG8&  a8,
                            void        *)
{
    BSLS_ASSERT_SAFE(address);

    ::new (address) TARGET_TYPE(a1, a2, a3, a4, a5, a6, a7, a8);
    BSLALG_SCALARPRIMITIVES_XLC_PLACEMENT_NEW_FIX;
}

template <class TARGET_TYPE, class ARG1, class ARG2,  class ARG3,
          class ARG4, class ARG5, class ARG6,  class ARG7,
          class ARG8, class ARG9>
inline
void
ScalarPrimitives::construct(TARGET_TYPE      *address,
                            const ARG1&       a1,
                            const ARG2&       a2,
                            const ARG3&       a3,
                            const ARG4&       a4,
                            const ARG5&       a5,
                            const ARG6&       a6,
                            const ARG7&       a7,
                            const ARG8&       a8,
                            const ARG9&       a9,
                            bslma::Allocator *allocator)
{
    BSLS_ASSERT_SAFE(address);

    enum {
        VALUE = bslma::UsesBslmaAllocator<TARGET_TYPE>::value
              ? Imp::USES_BSLMA_ALLOCATOR_TRAITS
              : Imp::NIL_TRAITS
    };
    Imp::construct(address,
                   a1, a2, a3, a4, a5, a6, a7, a8, a9,
                   allocator,
                   (bslmf::MetaInt<VALUE>*)0);
}

template <class TARGET_TYPE, class ARG1, class ARG2,  class ARG3,
          class ARG4, class ARG5, class ARG6,  class ARG7,
          class ARG8, class ARG9>
inline
void
ScalarPrimitives::construct(TARGET_TYPE *address,
                            const ARG1&  a1,
                            const ARG2&  a2,
                            const ARG3&  a3,
                            const ARG4&  a4,
                            const ARG5&  a5,
                            const ARG6&  a6,
                            const ARG7&  a7,
                            const ARG8&  a8,
                            const ARG9&  a9,
                            void        *)
{
    BSLS_ASSERT_SAFE(address);

    ::new (address) TARGET_TYPE(a1, a2, a3, a4, a5, a6, a7, a8, a9);
    BSLALG_SCALARPRIMITIVES_XLC_PLACEMENT_NEW_FIX;
}

template <class TARGET_TYPE, class ARG1, class ARG2,  class ARG3,
          class ARG4, class ARG5, class ARG6,  class ARG7,
          class ARG8, class ARG9, class ARG10>
inline
void
ScalarPrimitives::construct(TARGET_TYPE      *address,
                            const ARG1&       a1,
                            const ARG2&       a2,
                            const ARG3&       a3,
                            const ARG4&       a4,
                            const ARG5&       a5,
                            const ARG6&       a6,
                            const ARG7&       a7,
                            const ARG8&       a8,
                            const ARG9&       a9,
                            const ARG10&      a10,
                            bslma::Allocator *allocator)
{
    BSLS_ASSERT_SAFE(address);

    enum {
        VALUE = bslma::UsesBslmaAllocator<TARGET_TYPE>::value
              ? Imp::USES_BSLMA_ALLOCATOR_TRAITS
              : Imp::NIL_TRAITS
    };
    Imp::construct(address,
                   a1, a2, a3, a4, a5, a6, a7, a8, a9, a10,
                   allocator,
                   (bslmf::MetaInt<VALUE>*)0);
}

template <class TARGET_TYPE, class ARG1, class ARG2,  class ARG3,
          class ARG4, class ARG5, class ARG6,  class ARG7,
          class ARG8, class ARG9, class ARG10>
inline
void
ScalarPrimitives::construct(TARGET_TYPE  *address,
                            const ARG1&   a1,
                            const ARG2&   a2,
                            const ARG3&   a3,
                            const ARG4&   a4,
                            const ARG5&   a5,
                            const ARG6&   a6,
                            const ARG7&   a7,
                            const ARG8&   a8,
                            const ARG9&   a9,
                            const ARG10&  a10,
                            void         *)
{
    BSLS_ASSERT_SAFE(address);

    ::new (address) TARGET_TYPE(a1, a2, a3, a4, a5, a6, a7, a8, a9, a10);
    BSLALG_SCALARPRIMITIVES_XLC_PLACEMENT_NEW_FIX;
}

template <class TARGET_TYPE, class ARG1, class ARG2,  class ARG3,
          class ARG4, class ARG5, class ARG6,  class ARG7,
          class ARG8, class ARG9, class ARG10, class ARG11>
inline
void
ScalarPrimitives::construct(TARGET_TYPE      *address,
                            const ARG1&       a1,
                            const ARG2&       a2,
                            const ARG3&       a3,
                            const ARG4&       a4,
                            const ARG5&       a5,
                            const ARG6&       a6,
                            const ARG7&       a7,
                            const ARG8&       a8,
                            const ARG9&       a9,
                            const ARG10&      a10,
                            const ARG11&      a11,
                            bslma::Allocator *allocator)
{
    BSLS_ASSERT_SAFE(address);

    enum {
        VALUE = bslma::UsesBslmaAllocator<TARGET_TYPE>::value
              ? Imp::USES_BSLMA_ALLOCATOR_TRAITS
              : Imp::NIL_TRAITS
    };
    Imp::construct(address,
                   a1, a2, a3, a4, a5, a6, a7, a8, a9, a10, a11,
                   allocator,
                   (bslmf::MetaInt<VALUE>*)0);
}

template <class TARGET_TYPE, class ARG1, class ARG2,  class ARG3,
          class ARG4, class ARG5, class ARG6,  class ARG7,
          class ARG8, class ARG9, class ARG10, class ARG11>
inline
void
ScalarPrimitives::construct(TARGET_TYPE  *address,
                            const ARG1&   a1,
                            const ARG2&   a2,
                            const ARG3&   a3,
                            const ARG4&   a4,
                            const ARG5&   a5,
                            const ARG6&   a6,
                            const ARG7&   a7,
                            const ARG8&   a8,
                            const ARG9&   a9,
                            const ARG10&  a10,
                            const ARG11&  a11,
                            void         *)
{
    BSLS_ASSERT_SAFE(address);

    ::new (address) TARGET_TYPE(a1, a2, a3, a4, a5, a6, a7, a8, a9, a10, a11);
    BSLALG_SCALARPRIMITIVES_XLC_PLACEMENT_NEW_FIX;
}

template <class TARGET_TYPE, class ARG1, class ARG2,  class ARG3,
          class ARG4, class ARG5, class ARG6,  class ARG7,
          class ARG8, class ARG9, class ARG10, class ARG11,
          class ARG12>
inline
void
ScalarPrimitives::construct(TARGET_TYPE      *address,
                            const ARG1&       a1,
                            const ARG2&       a2,
                            const ARG3&       a3,
                            const ARG4&       a4,
                            const ARG5&       a5,
                            const ARG6&       a6,
                            const ARG7&       a7,
                            const ARG8&       a8,
                            const ARG9&       a9,
                            const ARG10&      a10,
                            const ARG11&      a11,
                            const ARG12&      a12,
                            bslma::Allocator *allocator)
{
    BSLS_ASSERT_SAFE(address);

    enum {
        VALUE = bslma::UsesBslmaAllocator<TARGET_TYPE>::value
              ? Imp::USES_BSLMA_ALLOCATOR_TRAITS
              : Imp::NIL_TRAITS
    };
    Imp::construct(address,
                   a1, a2, a3, a4, a5, a6, a7, a8, a9, a10, a11, a12,
                   allocator,
                   (bslmf::MetaInt<VALUE>*)0);
}

template <class TARGET_TYPE, class ARG1, class ARG2,  class ARG3,
          class ARG4, class ARG5, class ARG6,  class ARG7,
          class ARG8, class ARG9, class ARG10, class ARG11,
          class ARG12>
inline
void
ScalarPrimitives::construct(TARGET_TYPE  *address,
                            const ARG1&   a1,
                            const ARG2&   a2,
                            const ARG3&   a3,
                            const ARG4&   a4,
                            const ARG5&   a5,
                            const ARG6&   a6,
                            const ARG7&   a7,
                            const ARG8&   a8,
                            const ARG9&   a9,
                            const ARG10&  a10,
                            const ARG11&  a11,
                            const ARG12&  a12,
                            void         *)
{
    BSLS_ASSERT_SAFE(address);

    ::new (address) TARGET_TYPE(a1,  a2,  a3, a4, a5, a6, a7, a8, a9,
                                a10, a11, a12);
    BSLALG_SCALARPRIMITIVES_XLC_PLACEMENT_NEW_FIX;
}

template <class TARGET_TYPE,  class ARG1, class ARG2,  class ARG3,
          class ARG4,  class ARG5, class ARG6,  class ARG7,
          class ARG8,  class ARG9, class ARG10, class ARG11,
          class ARG12, class ARG13>
inline
void
ScalarPrimitives::construct(TARGET_TYPE      *address,
                            const ARG1&       a1,
                            const ARG2&       a2,
                            const ARG3&       a3,
                            const ARG4&       a4,
                            const ARG5&       a5,
                            const ARG6&       a6,
                            const ARG7&       a7,
                            const ARG8&       a8,
                            const ARG9&       a9,
                            const ARG10&      a10,
                            const ARG11&      a11,
                            const ARG12&      a12,
                            const ARG13&      a13,
                            bslma::Allocator *allocator)
{
    BSLS_ASSERT_SAFE(address);

    enum {
        VALUE = bslma::UsesBslmaAllocator<TARGET_TYPE>::value
              ? Imp::USES_BSLMA_ALLOCATOR_TRAITS
              : Imp::NIL_TRAITS
    };
    Imp::construct(address,
                   a1, a2, a3, a4, a5, a6, a7, a8, a9, a10, a11, a12, a13,
                   allocator,
                   (bslmf::MetaInt<VALUE>*)0);
}

template <class TARGET_TYPE,  class ARG1, class ARG2,  class ARG3,
          class ARG4,  class ARG5, class ARG6,  class ARG7,
          class ARG8,  class ARG9, class ARG10, class ARG11,
          class ARG12, class ARG13>
inline
void
ScalarPrimitives::construct(TARGET_TYPE  *address,
                            const ARG1&   a1,
                            const ARG2&   a2,
                            const ARG3&   a3,
                            const ARG4&   a4,
                            const ARG5&   a5,
                            const ARG6&   a6,
                            const ARG7&   a7,
                            const ARG8&   a8,
                            const ARG9&   a9,
                            const ARG10&  a10,
                            const ARG11&  a11,
                            const ARG12&  a12,
                            const ARG13&  a13,
                            void         *)
{
    BSLS_ASSERT_SAFE(address);

    ::new (address) TARGET_TYPE(
                       a1, a2, a3, a4, a5, a6, a7, a8, a9, a10, a11, a12, a13);
    BSLALG_SCALARPRIMITIVES_XLC_PLACEMENT_NEW_FIX;
}

template <class TARGET_TYPE,  class ARG1,  class ARG2,  class ARG3,
          class ARG4,  class ARG5,  class ARG6,  class ARG7,
          class ARG8,  class ARG9,  class ARG10, class ARG11,
          class ARG12, class ARG13, class ARG14>
inline
void
ScalarPrimitives::construct(TARGET_TYPE      *address,
                            const ARG1&       a1,
                            const ARG2&       a2,
                            const ARG3&       a3,
                            const ARG4&       a4,
                            const ARG5&       a5,
                            const ARG6&       a6,
                            const ARG7&       a7,
                            const ARG8&       a8,
                            const ARG9&       a9,
                            const ARG10&      a10,
                            const ARG11&      a11,
                            const ARG12&      a12,
                            const ARG13&      a13,
                            const ARG14&      a14,
                            bslma::Allocator *allocator)
{
    BSLS_ASSERT_SAFE(address);

    enum {
        VALUE = bslma::UsesBslmaAllocator<TARGET_TYPE>::value
              ? Imp::USES_BSLMA_ALLOCATOR_TRAITS
              : Imp::NIL_TRAITS
    };
    Imp::construct(address,
                   a1, a2, a3, a4, a5, a6, a7, a8, a9, a10, a11, a12, a13, a14,
                   allocator,
                   (bslmf::MetaInt<VALUE>*)0);
}

template <class TARGET_TYPE,  class ARG1,  class ARG2,  class ARG3,
          class ARG4,  class ARG5,  class ARG6,  class ARG7,
          class ARG8,  class ARG9,  class ARG10, class ARG11,
          class ARG12, class ARG13, class ARG14>
inline
void
ScalarPrimitives::construct(TARGET_TYPE  *address,
                            const ARG1&   a1,
                            const ARG2&   a2,
                            const ARG3&   a3,
                            const ARG4&   a4,
                            const ARG5&   a5,
                            const ARG6&   a6,
                            const ARG7&   a7,
                            const ARG8&   a8,
                            const ARG9&   a9,
                            const ARG10&  a10,
                            const ARG11&  a11,
                            const ARG12&  a12,
                            const ARG13&  a13,
                            const ARG14&  a14,
                            void         *)
{
    BSLS_ASSERT_SAFE(address);

    ::new (address) TARGET_TYPE(
                  a1, a2, a3, a4, a5, a6, a7, a8, a9, a10, a11, a12, a13, a14);
    BSLALG_SCALARPRIMITIVES_XLC_PLACEMENT_NEW_FIX;
}

}  // close package namespace

                          // *** destruct overloads: ***

#ifndef BDE_OMIT_INTERNAL_DEPRECATED

namespace bslalg {

<<<<<<< HEAD
template <typename TARGET_TYPE>
=======
template <class TARGET_TYPE>
>>>>>>> 377fd5f6
inline
void ScalarPrimitives::destruct(TARGET_TYPE *address, void *)
{
    ScalarDestructionPrimitives::destroy(address);
}

<<<<<<< HEAD
template <typename TARGET_TYPE>
=======
template <class TARGET_TYPE>
>>>>>>> 377fd5f6
inline
void ScalarPrimitives::destruct(TARGET_TYPE *address)
{
    ScalarDestructionPrimitives::destroy(address);
}

}  // close package namespace

#endif // BDE_OMIT_INTERNAL_DEPRECATED

namespace bslalg {

                          // *** swap overloads: ***

template <class LHS_TYPE, class RHS_TYPE>
void ScalarPrimitives::swap(LHS_TYPE& lhs, RHS_TYPE& rhs)
{
    enum {
        VALUE = bsl::is_same<LHS_TYPE, RHS_TYPE>::value
                && bslmf::IsBitwiseMoveable<LHS_TYPE>::value
              ? Imp::BITWISE_MOVEABLE_TRAITS
              : Imp::NIL_TRAITS
    };
    Imp::swap(lhs, rhs, (bslmf::MetaInt<VALUE>*)0);
}

                     // ---------------------------
                     // struct ScalarPrimitives_Imp
                     // ---------------------------

// CLASS METHODS
template <class TARGET_TYPE>
inline
TARGET_TYPE *ScalarPrimitives_Imp::unconst(const TARGET_TYPE *pointer)
{
    return const_cast<TARGET_TYPE *>(pointer);
}

                    // *** defaultConstruct overloads: ***

template <class TARGET_TYPE>
inline
void
ScalarPrimitives_Imp::defaultConstruct(
                        TARGET_TYPE                                 *address,
                        bslma::Allocator                            *allocator,
                        bslmf::MetaInt<USES_BSLMA_ALLOCATOR_TRAITS> *)
{
    ::new (address) TARGET_TYPE(allocator);
    BSLALG_SCALARPRIMITIVES_XLC_PLACEMENT_NEW_FIX;
}

template <class TARGET_TYPE>
inline
void
ScalarPrimitives_Imp::defaultConstruct(
                      TARGET_TYPE                                     *address,
                      bslma::Allocator                                *,
                      bslmf::MetaInt<HAS_TRIVIAL_DEFAULT_CTOR_TRAITS> *)
{
    defaultConstruct(address,
                     (bslmf::MetaInt<HAS_TRIVIAL_DEFAULT_CTOR_TRAITS>*)0);
}

template <class TARGET_TYPE>
inline
void
ScalarPrimitives_Imp::defaultConstruct(TARGET_TYPE                 *address,
                                       bslma::Allocator            *allocator,
                                       bslmf::MetaInt<PAIR_TRAITS> *)
{
    ScalarPrimitives::defaultConstruct(
                                  unconst(BSLS_UTIL_ADDRESSOF(address->first)),
                                  allocator);
    AutoScalarDestructor<typename bslmf::RemoveCvq<
                                typename TARGET_TYPE::first_type>::Type>
                           guard(unconst(BSLS_UTIL_ADDRESSOF(address->first)));
    ScalarPrimitives::defaultConstruct(
                                 unconst(BSLS_UTIL_ADDRESSOF(address->second)),
                                 allocator);
    guard.release();
}

template <class TARGET_TYPE>
inline
void
ScalarPrimitives_Imp::defaultConstruct(TARGET_TYPE                *address,
                                       bslma::Allocator           *,
                                       bslmf::MetaInt<NIL_TRAITS> *)
{
    ::new (address) TARGET_TYPE();
    BSLALG_SCALARPRIMITIVES_XLC_PLACEMENT_NEW_FIX;
}

template <class TARGET_TYPE>
inline
void
ScalarPrimitives_Imp::defaultConstruct(
                      TARGET_TYPE                                     *address,
                      bslmf::MetaInt<HAS_TRIVIAL_DEFAULT_CTOR_TRAITS> *)
{
    if (bslmf::IsFundamental<TARGET_TYPE>::value
     || bslmf::IsPointer<TARGET_TYPE>::value) {
        // Detectable at compile-time, this condition ensures that we don't
        // call library functions for fundamental or pointer types.  Note that
        // assignment can't throw.

        ::new (address) TARGET_TYPE();
        BSLALG_SCALARPRIMITIVES_XLC_PLACEMENT_NEW_FIX;
    } else {
        std::memset((char *)address, 0, sizeof *address);
    }
}

template <class TARGET_TYPE>
inline
void
ScalarPrimitives_Imp::defaultConstruct(TARGET_TYPE                *address,
                                       bslmf::MetaInt<NIL_TRAITS> *)
{
    ::new (address) TARGET_TYPE();
    BSLALG_SCALARPRIMITIVES_XLC_PLACEMENT_NEW_FIX;
}

                      // *** copyConstruct overloads: ***

template <class TARGET_TYPE>
inline
void
ScalarPrimitives_Imp::copyConstruct(
                        TARGET_TYPE                                 *address,
                        const TARGET_TYPE&                           original,
                        bslma::Allocator                            *allocator,
                        bslmf::MetaInt<USES_BSLMA_ALLOCATOR_TRAITS> *)
{
    ::new (address) TARGET_TYPE(original, allocator);
    BSLALG_SCALARPRIMITIVES_XLC_PLACEMENT_NEW_FIX;
}

template <class TARGET_TYPE>
inline
void
ScalarPrimitives_Imp::copyConstruct(TARGET_TYPE                 *address,
                                    const TARGET_TYPE&           original,
                                    bslma::Allocator            *allocator,
                                    bslmf::MetaInt<PAIR_TRAITS> *)
{
    ScalarPrimitives::copyConstruct(
                                  unconst(BSLS_UTIL_ADDRESSOF(address->first)),
                                  original.first,
                                  allocator);
    AutoScalarDestructor<typename bslmf::RemoveCvq<
                                typename TARGET_TYPE::first_type>::Type>
                           guard(unconst(BSLS_UTIL_ADDRESSOF(address->first)));
    ScalarPrimitives::copyConstruct(
                                 unconst(BSLS_UTIL_ADDRESSOF(address->second)),
                                 original.second,
                                 allocator);
    guard.release();
}

template <class TARGET_TYPE>
inline
void
ScalarPrimitives_Imp::copyConstruct(
                             TARGET_TYPE                             *address,
                             const TARGET_TYPE&                       original,
                             bslma::Allocator                        *,
                             bslmf::MetaInt<BITWISE_COPYABLE_TRAITS> *)
{
    if (bslmf::IsFundamental<TARGET_TYPE>::value
     || bslmf::IsPointer<TARGET_TYPE>::value) {
        // Detectable at compile-time, this condition ensures that we don't
        // call library functions for fundamental or pointer types.  Note that
        // copy-constructor can't throw, and that assignment (although would
        // likely produce equivalent code) can't be used, in case 'TARGET_TYPE'
        // is 'const'-qualified.

        ::new (address) TARGET_TYPE(original);
        BSLALG_SCALARPRIMITIVES_XLC_PLACEMENT_NEW_FIX;
    } else {
        std::memcpy(address, BSLS_UTIL_ADDRESSOF(original), sizeof original);
    }
}

template <class TARGET_TYPE>
inline
void
ScalarPrimitives_Imp::copyConstruct(TARGET_TYPE                *address,
                                    const TARGET_TYPE&          original,
                                    bslma::Allocator           *,
                                    bslmf::MetaInt<NIL_TRAITS> *)
{
    ::new (address) TARGET_TYPE(original);
    BSLALG_SCALARPRIMITIVES_XLC_PLACEMENT_NEW_FIX;
}

template <class TARGET_TYPE>
inline
void
ScalarPrimitives_Imp::copyConstruct(
                             TARGET_TYPE                             *address,
                             const TARGET_TYPE&                       original,
                             bslmf::MetaInt<BITWISE_COPYABLE_TRAITS> *)
{
    if (bslmf::IsFundamental<TARGET_TYPE>::value
     || bslmf::IsPointer<TARGET_TYPE>::value) {
        // Detectable at compile-time, this condition ensures that we don't
        // call library functions for fundamental or pointer types.  Note that
        // copy-constructor can't throw, and that assignment (although would
        // likely produce equivalent code) can't be used, in case 'TARGET_TYPE'
        // is 'const'-qualified.

        ::new (address) TARGET_TYPE(original);
        BSLALG_SCALARPRIMITIVES_XLC_PLACEMENT_NEW_FIX;
    } else {
        std::memcpy(address, BSLS_UTIL_ADDRESSOF(original), sizeof original);
    }
}

template <class TARGET_TYPE>
inline
void
ScalarPrimitives_Imp::copyConstruct(TARGET_TYPE                *address,
                                    const TARGET_TYPE&          original,
                                    bslmf::MetaInt<NIL_TRAITS> *)
{
    ::new (address) TARGET_TYPE(original);
    BSLALG_SCALARPRIMITIVES_XLC_PLACEMENT_NEW_FIX;
}

                      // *** moveConstruct overloads: ***

#ifdef BSLS_COMPILERFEATURES_SUPPORT_RVALUE_REFERENCES

template <typename TARGET_TYPE>
inline
void
ScalarPrimitives_Imp::moveConstruct(
                        TARGET_TYPE                                 *address,
                        TARGET_TYPE&                                 original,
                        bslma::Allocator                            *allocator,
                        bslmf::MetaInt<USES_BSLMA_ALLOCATOR_TRAITS> *)
{
    ::new (address) TARGET_TYPE(bslmf::MovableRefUtil::move(original),
                                allocator);
}

template <typename TARGET_TYPE>
inline
void
ScalarPrimitives_Imp::moveConstruct(TARGET_TYPE                 *address,
                                    TARGET_TYPE&                 original,
                                    bslma::Allocator            *allocator,
                                    bslmf::MetaInt<PAIR_TRAITS> *)
{
    ScalarPrimitives::moveConstruct(
                                  unconst(BSLS_UTIL_ADDRESSOF(address->first)),
                                  original.first,
                                  allocator);
    AutoScalarDestructor<typename bslmf::RemoveCvq<
                                typename TARGET_TYPE::first_type>::Type>
                           guard(unconst(BSLS_UTIL_ADDRESSOF(address->first)));
    ScalarPrimitives::moveConstruct(
                                 unconst(BSLS_UTIL_ADDRESSOF(address->second)),
                                 original.second,
                                 allocator);
    guard.release();
}

template <typename TARGET_TYPE>
inline
void
ScalarPrimitives_Imp::moveConstruct(
                             TARGET_TYPE                             *address,
                             TARGET_TYPE&                             original,
                             bslma::Allocator                        *,
                             bslmf::MetaInt<BITWISE_COPYABLE_TRAITS> *)
{
    if (bslmf::IsFundamental<TARGET_TYPE>::value
     || bslmf::IsPointer<TARGET_TYPE>::value) {
        // Detectable at compile-time, this condition ensures that we don't
        // call library functions for fundamental or pointer types.  Note that
        // copy-constructor can't throw, and that assignment (although would
        // likely produce equivalent code) can't be used, in case 'TARGET_TYPE'
        // is 'const'-qualified.

        ::new (address) TARGET_TYPE(original);
    } else {
        std::memcpy(address, BSLS_UTIL_ADDRESSOF(original), sizeof original);
    }
}

template <typename TARGET_TYPE>
inline
void
ScalarPrimitives_Imp::moveConstruct(TARGET_TYPE                *address,
                                    TARGET_TYPE&                original,
                                    bslma::Allocator           *,
                                    bslmf::MetaInt<NIL_TRAITS> *)
{
    ::new (address) TARGET_TYPE(bslmf::MovableRefUtil::move(original));
}

template <typename TARGET_TYPE>
inline
void
ScalarPrimitives_Imp::moveConstruct(
                             TARGET_TYPE                             *address,
                             TARGET_TYPE&                             original,
                             bslmf::MetaInt<BITWISE_COPYABLE_TRAITS> *)
{
    if (bslmf::IsFundamental<TARGET_TYPE>::value
     || bslmf::IsPointer<TARGET_TYPE>::value) {
        // Detectable at compile-time, this condition ensures that we don't
        // call library functions for fundamental or pointer types.  Note that
        // move-constructor can't throw, and that assignment (although would
        // likely produce equivalent code) can't be used, in case 'TARGET_TYPE'
        // is 'const'-qualified.

        ::new (address) TARGET_TYPE(original);
    } else {
        std::memcpy(address, BSLS_UTIL_ADDRESSOF(original), sizeof original);
    }
}

template <typename TARGET_TYPE>
inline
void
ScalarPrimitives_Imp::moveConstruct(TARGET_TYPE                *address,
                                    TARGET_TYPE&                original,
                                    bslmf::MetaInt<NIL_TRAITS> *)
{
    ::new (address) TARGET_TYPE(bslmf::MovableRefUtil::move(original));
}

#endif // BSLS_COMPILERFEATURES_SUPPORT_RVALUE_REFERENCES

                     // *** destructiveMove overloads: ***

template <class TARGET_TYPE, class ALLOCATOR>
inline
void
ScalarPrimitives_Imp::destructiveMove(
                             TARGET_TYPE                             *address,
                             TARGET_TYPE                             *original,
                             ALLOCATOR                               *,
                             bslmf::MetaInt<BITWISE_MOVEABLE_TRAITS> *)
{
    if (bslmf::IsFundamental<TARGET_TYPE>::value
     || bslmf::IsPointer<TARGET_TYPE>::value) {
        // Detectable at compile-time, this condition ensures that we don't
        // call library functions for fundamental or pointer types.  Note that
        // copy-constructor can't throw, and that assignment (although would
        // likely produce equivalent code) can't be used, in case 'TARGET_TYPE'
        // is 'const'-qualified.

        ::new (address) TARGET_TYPE(*original);
        BSLALG_SCALARPRIMITIVES_XLC_PLACEMENT_NEW_FIX;
    } else {
        std::memcpy(address, original, sizeof *original);   // no overlap
    }
}

template <class TARGET_TYPE, class ALLOCATOR>
inline
void
ScalarPrimitives_Imp::destructiveMove(TARGET_TYPE                *address,
                                      TARGET_TYPE                *original,
                                      ALLOCATOR                  *allocator,
                                      bslmf::MetaInt<NIL_TRAITS> *)
{
    ScalarPrimitives::moveConstruct(address, *original, allocator);
    ScalarDestructionPrimitives::destroy(original);
}

                        // *** construct overloads: ***

template <class TARGET_TYPE, class ARG1>
inline
void
ScalarPrimitives_Imp::construct(
                              TARGET_TYPE                             *address,
                              const ARG1&                              a1,
                              bslma::Allocator                        *,
                              bslmf::MetaInt<BITWISE_COPYABLE_TRAITS> *)
{
    if (bslmf::IsFundamental<TARGET_TYPE>::value
     || bslmf::IsPointer<TARGET_TYPE>::value) {
        // Detectable at compile-time, this condition ensures that we don't
        // call library functions for fundamental or pointer types.  Note that
        // copy-constructor can't throw, and that assignment (although would
        // likely produce equivalent code) can't be used, in case 'TARGET_TYPE'
        // is 'const'-qualified.

        ::new (address) TARGET_TYPE(a1);
        BSLALG_SCALARPRIMITIVES_XLC_PLACEMENT_NEW_FIX;
    } else {
        BSLMF_ASSERT(sizeof (TARGET_TYPE) == sizeof(a1));
        std::memcpy(address, BSLS_UTIL_ADDRESSOF(a1), sizeof a1); // no overlap
    }
}

template <class TARGET_TYPE, class ARG1>
inline
void
ScalarPrimitives_Imp::construct(TARGET_TYPE                 *address,
                                const ARG1&                  a1,
                                bslma::Allocator            *allocator,
                                bslmf::MetaInt<PAIR_TRAITS> *)
{
    ScalarPrimitives::construct(unconst(BSLS_UTIL_ADDRESSOF(address->first)),
                                a1.first,
                                allocator);
    AutoScalarDestructor<typename bslmf::RemoveCvq<
                                typename TARGET_TYPE::first_type>::Type>
                           guard(unconst(BSLS_UTIL_ADDRESSOF(address->first)));
    ScalarPrimitives::construct(unconst(BSLS_UTIL_ADDRESSOF(address->second)),
                                a1.second,
                                allocator);
    guard.release();
}

template <class TARGET_TYPE, class ARG1, class ARG2>
inline
void
ScalarPrimitives_Imp::construct(TARGET_TYPE                 *address,
                                const ARG1&                  a1,
                                const ARG2&                  a2,
                                bslma::Allocator            *allocator,
                                bslmf::MetaInt<PAIR_TRAITS> *)
{
    ScalarPrimitives::construct(unconst(BSLS_UTIL_ADDRESSOF(address->first)),
                                a1,
                                allocator);
    AutoScalarDestructor<typename bslmf::RemoveCvq<
                                typename TARGET_TYPE::first_type>::Type>
                           guard(unconst(BSLS_UTIL_ADDRESSOF(address->first)));
    ScalarPrimitives::construct(unconst(BSLS_UTIL_ADDRESSOF(address->second)),
                                a2,
                                allocator);
    guard.release();
}

template <class TARGET_TYPE>
inline
void
ScalarPrimitives_Imp::construct(
                        TARGET_TYPE                                 *address,
                        bslma::Allocator                            *allocator,
                        bslmf::MetaInt<USES_BSLMA_ALLOCATOR_TRAITS> *)
{
    ::new (address) TARGET_TYPE(allocator);
    BSLALG_SCALARPRIMITIVES_XLC_PLACEMENT_NEW_FIX;
}

template <class TARGET_TYPE>
inline
void
ScalarPrimitives_Imp::construct(TARGET_TYPE                *address,
                                bslma::Allocator           *,
                                bslmf::MetaInt<NIL_TRAITS> *)
{
    ::new (address) TARGET_TYPE();
    BSLALG_SCALARPRIMITIVES_XLC_PLACEMENT_NEW_FIX;
}

template <class TARGET_TYPE, class ARG1>
inline
void
ScalarPrimitives_Imp::construct(
                        TARGET_TYPE                                 *address,
                        const ARG1&                                  a1,
                        bslma::Allocator                            *allocator,
                        bslmf::MetaInt<USES_BSLMA_ALLOCATOR_TRAITS> *)
{
    ::new (address) TARGET_TYPE(a1, allocator);
    BSLALG_SCALARPRIMITIVES_XLC_PLACEMENT_NEW_FIX;
}

template <class TARGET_TYPE, class ARG1>
inline
void
ScalarPrimitives_Imp::construct(TARGET_TYPE                *address,
                                const ARG1&                 a1,
                                bslma::Allocator           *,
                                bslmf::MetaInt<NIL_TRAITS> *)
{
    ::new (address) TARGET_TYPE(a1);
    BSLALG_SCALARPRIMITIVES_XLC_PLACEMENT_NEW_FIX;
}

template <class TARGET_TYPE, class ARG1, class ARG2>
inline
void
ScalarPrimitives_Imp::construct(
                        TARGET_TYPE                                 *address,
                        const ARG1&                                  a1,
                        const ARG2&                                  a2,
                        bslma::Allocator                            *allocator,
                        bslmf::MetaInt<USES_BSLMA_ALLOCATOR_TRAITS> *)
{
    ::new (address) TARGET_TYPE(a1, a2, allocator);
    BSLALG_SCALARPRIMITIVES_XLC_PLACEMENT_NEW_FIX;
}

template <class TARGET_TYPE, class ARG1, class ARG2>
inline
void
ScalarPrimitives_Imp::construct(TARGET_TYPE                *address,
                                const ARG1&                 a1,
                                const ARG2&                 a2,
                                bslma::Allocator           *,
                                bslmf::MetaInt<NIL_TRAITS> *)
{
    ::new (address) TARGET_TYPE(a1, a2);
    BSLALG_SCALARPRIMITIVES_XLC_PLACEMENT_NEW_FIX;
}

template <class TARGET_TYPE, class ARG1, class ARG2, class ARG3>
inline
void
ScalarPrimitives_Imp::construct(
                        TARGET_TYPE                                 *address,
                        const ARG1&                                  a1,
                        const ARG2&                                  a2,
                        const ARG3&                                  a3,
                        bslma::Allocator                            *allocator,
                        bslmf::MetaInt<USES_BSLMA_ALLOCATOR_TRAITS> *)
{
    ::new (address) TARGET_TYPE(a1, a2, a3, allocator);
    BSLALG_SCALARPRIMITIVES_XLC_PLACEMENT_NEW_FIX;
}

template <class TARGET_TYPE, class ARG1, class ARG2, class ARG3>
inline
void
ScalarPrimitives_Imp::construct(TARGET_TYPE                *address,
                                const ARG1&                 a1,
                                const ARG2&                 a2,
                                const ARG3&                 a3,
                                bslma::Allocator           *,
                                bslmf::MetaInt<NIL_TRAITS> *)
{
    ::new (address) TARGET_TYPE(a1, a2, a3);
    BSLALG_SCALARPRIMITIVES_XLC_PLACEMENT_NEW_FIX;
}

template <class TARGET_TYPE, class ARG1, class ARG2, class ARG3,
          class ARG4>
inline
void
ScalarPrimitives_Imp::construct(
                        TARGET_TYPE                                 *address,
                        const ARG1&                                  a1,
                        const ARG2&                                  a2,
                        const ARG3&                                  a3,
                        const ARG4&                                  a4,
                        bslma::Allocator                            *allocator,
                        bslmf::MetaInt<USES_BSLMA_ALLOCATOR_TRAITS> *)
{
    ::new (address) TARGET_TYPE(a1, a2, a3, a4, allocator);
    BSLALG_SCALARPRIMITIVES_XLC_PLACEMENT_NEW_FIX;
}

template <class TARGET_TYPE, class ARG1, class ARG2, class ARG3,
          class ARG4>
inline
void
ScalarPrimitives_Imp::construct(TARGET_TYPE                *address,
                                const ARG1&                 a1,
                                const ARG2&                 a2,
                                const ARG3&                 a3,
                                const ARG4&                 a4,
                                bslma::Allocator           *,
                                bslmf::MetaInt<NIL_TRAITS> *)
{
    ::new (address) TARGET_TYPE(a1, a2, a3, a4);
    BSLALG_SCALARPRIMITIVES_XLC_PLACEMENT_NEW_FIX;
}

template <class TARGET_TYPE, class ARG1, class ARG2, class ARG3,
          class ARG4, class ARG5>
inline
void
ScalarPrimitives_Imp::construct(
                        TARGET_TYPE                                 *address,
                        const ARG1&                                  a1,
                        const ARG2&                                  a2,
                        const ARG3&                                  a3,
                        const ARG4&                                  a4,
                        const ARG5&                                  a5,
                        bslma::Allocator                            *allocator,
                        bslmf::MetaInt<USES_BSLMA_ALLOCATOR_TRAITS> *)
{
    ::new (address) TARGET_TYPE(a1, a2, a3, a4, a5, allocator);
    BSLALG_SCALARPRIMITIVES_XLC_PLACEMENT_NEW_FIX;
}

template <class TARGET_TYPE, class ARG1, class ARG2, class ARG3,
          class ARG4, class ARG5>
inline
void
ScalarPrimitives_Imp::construct(TARGET_TYPE                *address,
                                const ARG1&                 a1,
                                const ARG2&                 a2,
                                const ARG3&                 a3,
                                const ARG4&                 a4,
                                const ARG5&                 a5,
                                bslma::Allocator           *,
                                bslmf::MetaInt<NIL_TRAITS> *)
{
    ::new (address) TARGET_TYPE(a1, a2, a3, a4, a5);
    BSLALG_SCALARPRIMITIVES_XLC_PLACEMENT_NEW_FIX;
}

template <class TARGET_TYPE, class ARG1, class ARG2, class ARG3,
          class ARG4, class ARG5, class ARG6>
inline
void
ScalarPrimitives_Imp::construct(
                        TARGET_TYPE                                 *address,
                        const ARG1&                                  a1,
                        const ARG2&                                  a2,
                        const ARG3&                                  a3,
                        const ARG4&                                  a4,
                        const ARG5&                                  a5,
                        const ARG6&                                  a6,
                        bslma::Allocator                            *allocator,
                        bslmf::MetaInt<USES_BSLMA_ALLOCATOR_TRAITS> *)
{
    ::new (address) TARGET_TYPE(a1, a2, a3, a4, a5, a6, allocator);
    BSLALG_SCALARPRIMITIVES_XLC_PLACEMENT_NEW_FIX;
}

template <class TARGET_TYPE, class ARG1, class ARG2, class ARG3,
          class ARG4, class ARG5, class ARG6>
inline
void
ScalarPrimitives_Imp::construct(TARGET_TYPE                *address,
                                const ARG1&                 a1,
                                const ARG2&                 a2,
                                const ARG3&                 a3,
                                const ARG4&                 a4,
                                const ARG5&                 a5,
                                const ARG6&                 a6,
                                bslma::Allocator           *,
                                bslmf::MetaInt<NIL_TRAITS> *)
{
    ::new (address) TARGET_TYPE(a1, a2, a3, a4, a5, a6);
    BSLALG_SCALARPRIMITIVES_XLC_PLACEMENT_NEW_FIX;
}

template <class TARGET_TYPE, class ARG1, class ARG2, class ARG3,
          class ARG4, class ARG5, class ARG6, class ARG7>
inline
void
ScalarPrimitives_Imp::construct(
                        TARGET_TYPE                                 *address,
                        const ARG1&                                  a1,
                        const ARG2&                                  a2,
                        const ARG3&                                  a3,
                        const ARG4&                                  a4,
                        const ARG5&                                  a5,
                        const ARG6&                                  a6,
                        const ARG7&                                  a7,
                        bslma::Allocator                            *allocator,
                        bslmf::MetaInt<USES_BSLMA_ALLOCATOR_TRAITS> *)
{
    ::new (address) TARGET_TYPE(a1, a2, a3, a4, a5, a6, a7, allocator);
    BSLALG_SCALARPRIMITIVES_XLC_PLACEMENT_NEW_FIX;
}

template <class TARGET_TYPE, class ARG1, class ARG2, class ARG3,
          class ARG4, class ARG5, class ARG6, class ARG7>
inline
void
ScalarPrimitives_Imp::construct(TARGET_TYPE                *address,
                                const ARG1&                 a1,
                                const ARG2&                 a2,
                                const ARG3&                 a3,
                                const ARG4&                 a4,
                                const ARG5&                 a5,
                                const ARG6&                 a6,
                                const ARG7&                 a7,
                                bslma::Allocator           *,
                                bslmf::MetaInt<NIL_TRAITS> *)
{
    ::new (address) TARGET_TYPE(a1, a2, a3, a4, a5, a6, a7);
    BSLALG_SCALARPRIMITIVES_XLC_PLACEMENT_NEW_FIX;
}

template <class TARGET_TYPE, class ARG1, class ARG2,  class ARG3,
          class ARG4, class ARG5, class ARG6,  class ARG7,
          class ARG8>
inline
void
ScalarPrimitives_Imp::construct(
                        TARGET_TYPE                                 *address,
                        const ARG1&                                  a1,
                        const ARG2&                                  a2,
                        const ARG3&                                  a3,
                        const ARG4&                                  a4,
                        const ARG5&                                  a5,
                        const ARG6&                                  a6,
                        const ARG7&                                  a7,
                        const ARG8&                                  a8,
                        bslma::Allocator                            *allocator,
                        bslmf::MetaInt<USES_BSLMA_ALLOCATOR_TRAITS> *)
{
    ::new (address) TARGET_TYPE(a1, a2, a3, a4, a5, a6, a7, a8, allocator);
    BSLALG_SCALARPRIMITIVES_XLC_PLACEMENT_NEW_FIX;
}

template <class TARGET_TYPE, class ARG1, class ARG2,  class ARG3,
          class ARG4, class ARG5, class ARG6,  class ARG7,
          class ARG8>
inline
void
ScalarPrimitives_Imp::construct(TARGET_TYPE                *address,
                                const ARG1&                 a1,
                                const ARG2&                 a2,
                                const ARG3&                 a3,
                                const ARG4&                 a4,
                                const ARG5&                 a5,
                                const ARG6&                 a6,
                                const ARG7&                 a7,
                                const ARG8&                 a8,
                                bslma::Allocator           *,
                                bslmf::MetaInt<NIL_TRAITS> *)
{
    ::new (address) TARGET_TYPE(a1, a2, a3, a4, a5, a6, a7, a8);
    BSLALG_SCALARPRIMITIVES_XLC_PLACEMENT_NEW_FIX;
}

template <class TARGET_TYPE, class ARG1, class ARG2,  class ARG3,
          class ARG4, class ARG5, class ARG6,  class ARG7,
          class ARG8, class ARG9>
inline
void
ScalarPrimitives_Imp::construct(
                        TARGET_TYPE                                 *address,
                        const ARG1&                                  a1,
                        const ARG2&                                  a2,
                        const ARG3&                                  a3,
                        const ARG4&                                  a4,
                        const ARG5&                                  a5,
                        const ARG6&                                  a6,
                        const ARG7&                                  a7,
                        const ARG8&                                  a8,
                        const ARG9&                                  a9,
                        bslma::Allocator                            *allocator,
                        bslmf::MetaInt<USES_BSLMA_ALLOCATOR_TRAITS> *)
{
    ::new (address) TARGET_TYPE(a1, a2, a3, a4, a5, a6, a7, a8, a9, allocator);
    BSLALG_SCALARPRIMITIVES_XLC_PLACEMENT_NEW_FIX;
}

template <class TARGET_TYPE, class ARG1, class ARG2,  class ARG3,
          class ARG4, class ARG5, class ARG6,  class ARG7,
          class ARG8, class ARG9>
inline
void
ScalarPrimitives_Imp::construct(TARGET_TYPE                *address,
                                const ARG1&                 a1,
                                const ARG2&                 a2,
                                const ARG3&                 a3,
                                const ARG4&                 a4,
                                const ARG5&                 a5,
                                const ARG6&                 a6,
                                const ARG7&                 a7,
                                const ARG8&                 a8,
                                const ARG9&                 a9,
                                bslma::Allocator           *,
                                bslmf::MetaInt<NIL_TRAITS> *)
{
    ::new (address) TARGET_TYPE(a1, a2, a3, a4, a5, a6, a7, a8, a9);
    BSLALG_SCALARPRIMITIVES_XLC_PLACEMENT_NEW_FIX;
}

template <class TARGET_TYPE, class ARG1, class ARG2,  class ARG3,
          class ARG4, class ARG5, class ARG6,  class ARG7,
          class ARG8, class ARG9, class ARG10>
inline
void
ScalarPrimitives_Imp::construct(
                        TARGET_TYPE                                 *address,
                        const ARG1&                                  a1,
                        const ARG2&                                  a2,
                        const ARG3&                                  a3,
                        const ARG4&                                  a4,
                        const ARG5&                                  a5,
                        const ARG6&                                  a6,
                        const ARG7&                                  a7,
                        const ARG8&                                  a8,
                        const ARG9&                                  a9,
                        const ARG10&                                 a10,
                        bslma::Allocator                            *allocator,
                        bslmf::MetaInt<USES_BSLMA_ALLOCATOR_TRAITS> *)
{
    ::new (address) TARGET_TYPE(a1, a2, a3, a4, a5, a6, a7, a8, a9, a10,
                                allocator);
    BSLALG_SCALARPRIMITIVES_XLC_PLACEMENT_NEW_FIX;
}

template <class TARGET_TYPE, class ARG1, class ARG2,  class ARG3,
          class ARG4, class ARG5, class ARG6,  class ARG7,
          class ARG8, class ARG9, class ARG10>
inline
void
ScalarPrimitives_Imp::construct(TARGET_TYPE                *address,
                                const ARG1&                 a1,
                                const ARG2&                 a2,
                                const ARG3&                 a3,
                                const ARG4&                 a4,
                                const ARG5&                 a5,
                                const ARG6&                 a6,
                                const ARG7&                 a7,
                                const ARG8&                 a8,
                                const ARG9&                 a9,
                                const ARG10&                a10,
                                bslma::Allocator           *,
                                bslmf::MetaInt<NIL_TRAITS> *)
{
    ::new (address) TARGET_TYPE(a1, a2, a3, a4, a5, a6, a7, a8, a9, a10);
    BSLALG_SCALARPRIMITIVES_XLC_PLACEMENT_NEW_FIX;
}

template <class TARGET_TYPE, class ARG1, class ARG2,  class ARG3,
          class ARG4, class ARG5, class ARG6,  class ARG7,
          class ARG8, class ARG9, class ARG10, class ARG11>
inline
void
ScalarPrimitives_Imp::construct(
                        TARGET_TYPE                                 *address,
                        const ARG1&                                  a1,
                        const ARG2&                                  a2,
                        const ARG3&                                  a3,
                        const ARG4&                                  a4,
                        const ARG5&                                  a5,
                        const ARG6&                                  a6,
                        const ARG7&                                  a7,
                        const ARG8&                                  a8,
                        const ARG9&                                  a9,
                        const ARG10&                                 a10,
                        const ARG11&                                 a11,
                        bslma::Allocator                            *allocator,
                        bslmf::MetaInt<USES_BSLMA_ALLOCATOR_TRAITS> *)
{
    ::new (address) TARGET_TYPE(a1, a2, a3, a4, a5, a6, a7, a8, a9, a10, a11,
                                allocator);
    BSLALG_SCALARPRIMITIVES_XLC_PLACEMENT_NEW_FIX;
}

template <class TARGET_TYPE, class ARG1, class ARG2,  class ARG3,
          class ARG4, class ARG5, class ARG6,  class ARG7,
          class ARG8, class ARG9, class ARG10, class ARG11>
inline
void
ScalarPrimitives_Imp::construct(TARGET_TYPE                *address,
                                const ARG1&                 a1,
                                const ARG2&                 a2,
                                const ARG3&                 a3,
                                const ARG4&                 a4,
                                const ARG5&                 a5,
                                const ARG6&                 a6,
                                const ARG7&                 a7,
                                const ARG8&                 a8,
                                const ARG9&                 a9,
                                const ARG10&                a10,
                                const ARG11&                a11,
                                bslma::Allocator           *,
                                bslmf::MetaInt<NIL_TRAITS> *)
{
    ::new (address) TARGET_TYPE(a1, a2, a3, a4, a5, a6, a7, a8, a9, a10, a11);
    BSLALG_SCALARPRIMITIVES_XLC_PLACEMENT_NEW_FIX;
}

template <class TARGET_TYPE, class ARG1, class ARG2,  class ARG3,
          class ARG4, class ARG5, class ARG6,  class ARG7,
          class ARG8, class ARG9, class ARG10, class ARG11,
          class ARG12>
inline
void
ScalarPrimitives_Imp::construct(
                        TARGET_TYPE                                 *address,
                        const ARG1&                                  a1,
                        const ARG2&                                  a2,
                        const ARG3&                                  a3,
                        const ARG4&                                  a4,
                        const ARG5&                                  a5,
                        const ARG6&                                  a6,
                        const ARG7&                                  a7,
                        const ARG8&                                  a8,
                        const ARG9&                                  a9,
                        const ARG10&                                 a10,
                        const ARG11&                                 a11,
                        const ARG12&                                 a12,
                        bslma::Allocator                            *allocator,
                        bslmf::MetaInt<USES_BSLMA_ALLOCATOR_TRAITS> *)
{
    ::new (address) TARGET_TYPE(
                             a1, a2, a3, a4, a5, a6, a7, a8, a9, a10, a11, a12,
                             allocator);
    BSLALG_SCALARPRIMITIVES_XLC_PLACEMENT_NEW_FIX;
}

template <class TARGET_TYPE, class ARG1, class ARG2,  class ARG3,
          class ARG4, class ARG5, class ARG6,  class ARG7,
          class ARG8, class ARG9, class ARG10, class ARG11,
          class ARG12>
inline
void
ScalarPrimitives_Imp::construct(TARGET_TYPE                *address,
                                const ARG1&                 a1,
                                const ARG2&                 a2,
                                const ARG3&                 a3,
                                const ARG4&                 a4,
                                const ARG5&                 a5,
                                const ARG6&                 a6,
                                const ARG7&                 a7,
                                const ARG8&                 a8,
                                const ARG9&                 a9,
                                const ARG10&                a10,
                                const ARG11&                a11,
                                const ARG12&                a12,
                                bslma::Allocator           *,
                                bslmf::MetaInt<NIL_TRAITS> *)
{
    ::new (address) TARGET_TYPE(
                            a1, a2, a3, a4, a5, a6, a7, a8, a9, a10, a11, a12);
    BSLALG_SCALARPRIMITIVES_XLC_PLACEMENT_NEW_FIX;
}

template <class TARGET_TYPE,  class ARG1, class ARG2,  class ARG3,
          class ARG4,  class ARG5, class ARG6,  class ARG7,
          class ARG8,  class ARG9, class ARG10, class ARG11,
          class ARG12, class ARG13>
inline
void
ScalarPrimitives_Imp::construct(
                        TARGET_TYPE                                 *address,
                        const ARG1&                                  a1,
                        const ARG2&                                  a2,
                        const ARG3&                                  a3,
                        const ARG4&                                  a4,
                        const ARG5&                                  a5,
                        const ARG6&                                  a6,
                        const ARG7&                                  a7,
                        const ARG8&                                  a8,
                        const ARG9&                                  a9,
                        const ARG10&                                 a10,
                        const ARG11&                                 a11,
                        const ARG12&                                 a12,
                        const ARG13&                                 a13,
                        bslma::Allocator                            *allocator,
                        bslmf::MetaInt<USES_BSLMA_ALLOCATOR_TRAITS> *)
{
    ::new (address) TARGET_TYPE(
                        a1, a2, a3, a4, a5, a6, a7, a8, a9, a10, a11, a12, a13,
                        allocator);
    BSLALG_SCALARPRIMITIVES_XLC_PLACEMENT_NEW_FIX;
}

template <class TARGET_TYPE,  class ARG1, class ARG2,  class ARG3,
          class ARG4,  class ARG5, class ARG6,  class ARG7,
          class ARG8,  class ARG9, class ARG10, class ARG11,
          class ARG12, class ARG13>
inline
void
ScalarPrimitives_Imp::construct(TARGET_TYPE                *address,
                                const ARG1&                 a1,
                                const ARG2&                 a2,
                                const ARG3&                 a3,
                                const ARG4&                 a4,
                                const ARG5&                 a5,
                                const ARG6&                 a6,
                                const ARG7&                 a7,
                                const ARG8&                 a8,
                                const ARG9&                 a9,
                                const ARG10&                a10,
                                const ARG11&                a11,
                                const ARG12&                a12,
                                const ARG13&                a13,
                                bslma::Allocator           *,
                                bslmf::MetaInt<NIL_TRAITS> *)
{
    ::new (address) TARGET_TYPE(
                       a1, a2, a3, a4, a5, a6, a7, a8, a9, a10, a11, a12, a13);
    BSLALG_SCALARPRIMITIVES_XLC_PLACEMENT_NEW_FIX;
}

template <class TARGET_TYPE,  class ARG1,  class ARG2,  class ARG3,
          class ARG4,  class ARG5,  class ARG6,  class ARG7,
          class ARG8,  class ARG9,  class ARG10, class ARG11,
          class ARG12, class ARG13, class ARG14>
inline
void
ScalarPrimitives_Imp::construct(
                        TARGET_TYPE                                 *address,
                        const ARG1&                                  a1,
                        const ARG2&                                  a2,
                        const ARG3&                                  a3,
                        const ARG4&                                  a4,
                        const ARG5&                                  a5,
                        const ARG6&                                  a6,
                        const ARG7&                                  a7,
                        const ARG8&                                  a8,
                        const ARG9&                                  a9,
                        const ARG10&                                 a10,
                        const ARG11&                                 a11,
                        const ARG12&                                 a12,
                        const ARG13&                                 a13,
                        const ARG14&                                 a14,
                        bslma::Allocator                            *allocator,
                        bslmf::MetaInt<USES_BSLMA_ALLOCATOR_TRAITS> *)
{
    ::new (address) TARGET_TYPE(
                   a1, a2, a3, a4, a5, a6, a7, a8, a9, a10, a11, a12, a13, a14,
                   allocator);
    BSLALG_SCALARPRIMITIVES_XLC_PLACEMENT_NEW_FIX;
}

template <class TARGET_TYPE,  class ARG1,  class ARG2,  class ARG3,
          class ARG4,  class ARG5,  class ARG6,  class ARG7,
          class ARG8,  class ARG9,  class ARG10, class ARG11,
          class ARG12, class ARG13, class ARG14>
inline
void
ScalarPrimitives_Imp::construct(TARGET_TYPE                *address,
                                const ARG1&                 a1,
                                const ARG2&                 a2,
                                const ARG3&                 a3,
                                const ARG4&                 a4,
                                const ARG5&                 a5,
                                const ARG6&                 a6,
                                const ARG7&                 a7,
                                const ARG8&                 a8,
                                const ARG9&                 a9,
                                const ARG10&                a10,
                                const ARG11&                a11,
                                const ARG12&                a12,
                                const ARG13&                a13,
                                const ARG14&                a14,
                                bslma::Allocator           *,
                                bslmf::MetaInt<NIL_TRAITS> *)
{
    ::new (address) TARGET_TYPE(
                  a1, a2, a3, a4, a5, a6, a7, a8, a9, a10, a11, a12, a13, a14);
    BSLALG_SCALARPRIMITIVES_XLC_PLACEMENT_NEW_FIX;
}

                          // *** swap overloads: ***

template <class LHS_TYPE, class RHS_TYPE>
void ScalarPrimitives_Imp::swap(LHS_TYPE&                                lhs,
                                RHS_TYPE&                                rhs,
                                bslmf::MetaInt<BITWISE_MOVEABLE_TRAITS> *)
{
    if (bsl::is_same<LHS_TYPE, RHS_TYPE>::value
     && !bslmf::IsFundamental<LHS_TYPE>::value
     && !bslmf::IsPointer<LHS_TYPE>::value
     && !bslma::UsesBslmaAllocator<LHS_TYPE>::value) {
        // Detectable at compile-time, this condition ensures that we don't
        // call library functions for fundamental types.  It also ensures we
        // don't bitwise swap types that use allocators.  Note that assignment
        // can throw only for types that use allocators.

        char arena[sizeof lhs];
        std::memcpy(arena, BSLS_UTIL_ADDRESSOF(lhs),  sizeof lhs);
        std::memcpy(BSLS_UTIL_ADDRESSOF(lhs),
                    BSLS_UTIL_ADDRESSOF(rhs),
                    sizeof lhs);
                                                    // no overlap, or identical
        std::memcpy(BSLS_UTIL_ADDRESSOF(rhs),  arena, sizeof lhs);
    } else {
        LHS_TYPE temp(lhs);
        lhs = rhs;
        rhs = temp;
    }
}

template <class LHS_TYPE, class RHS_TYPE>
void ScalarPrimitives_Imp::swap(LHS_TYPE&                   lhs,
                                RHS_TYPE&                   rhs,
                                bslmf::MetaInt<NIL_TRAITS> *)
{
    LHS_TYPE temp(lhs);
    lhs = rhs;
    rhs = temp;
}

}  // close package namespace

#ifndef BDE_OPENSOURCE_PUBLICATION  // BACKWARD_COMPATIBILITY
<<<<<<< HEAD
// ===========================================================================
//                           BACKWARD COMPATIBILITY
// ===========================================================================
=======
// ============================================================================
//                           BACKWARD COMPATIBILITY
// ============================================================================
>>>>>>> 377fd5f6

typedef bslalg::ScalarPrimitives bslalg_ScalarPrimitives;
    // This alias is defined for backward compatibility.
#endif  // BDE_OPENSOURCE_PUBLICATION -- BACKWARD_COMPATIBILITY

}  // close enterprise namespace

#endif

// ----------------------------------------------------------------------------
// Copyright 2013 Bloomberg Finance L.P.
//
// Licensed under the Apache License, Version 2.0 (the "License");
// you may not use this file except in compliance with the License.
// You may obtain a copy of the License at
//
//     http://www.apache.org/licenses/LICENSE-2.0
//
// Unless required by applicable law or agreed to in writing, software
// distributed under the License is distributed on an "AS IS" BASIS,
// WITHOUT WARRANTIES OR CONDITIONS OF ANY KIND, either express or implied.
// See the License for the specific language governing permissions and
// limitations under the License.
// ----------------------------- END-OF-FILE ----------------------------------<|MERGE_RESOLUTION|>--- conflicted
+++ resolved
@@ -622,32 +622,20 @@
         // constructor in the last position.
 
 #ifndef BDE_OMIT_INTERNAL_DEPRECATED
-<<<<<<< HEAD
-    template <typename TARGET_TYPE>
-=======
     template <class TARGET_TYPE>
->>>>>>> 377fd5f6
     static void destruct(TARGET_TYPE *object,
                          void        *allocator);
         // DEPRECATED.
         // Use 'ScalarDestructionPrimitives::destroy' without an
         // allocator argument.
 
-<<<<<<< HEAD
-    template <typename TARGET_TYPE>
-=======
     template <class TARGET_TYPE>
->>>>>>> 377fd5f6
     static void destruct(TARGET_TYPE *object);
         // DEPRECATED.
         // Use 'ScalarDestructionPrimitives::destroy' instead.
 #endif // BDE_OMIT_INTERNAL_DEPRECATED
 
-<<<<<<< HEAD
-    template <typename LHS_TYPE, typename RHS_TYPE>
-=======
     template <class LHS_TYPE, class RHS_TYPE>
->>>>>>> 377fd5f6
     static void swap(LHS_TYPE& lhs, RHS_TYPE& rhs);
         // Swap the contents of the specified 'lhs' modifiable reference of the
         // parameterized 'LHS_TYPE' with those of the specified 'rhs'
@@ -2241,22 +2229,14 @@
 
 namespace bslalg {
 
-<<<<<<< HEAD
-template <typename TARGET_TYPE>
-=======
 template <class TARGET_TYPE>
->>>>>>> 377fd5f6
 inline
 void ScalarPrimitives::destruct(TARGET_TYPE *address, void *)
 {
     ScalarDestructionPrimitives::destroy(address);
 }
 
-<<<<<<< HEAD
-template <typename TARGET_TYPE>
-=======
 template <class TARGET_TYPE>
->>>>>>> 377fd5f6
 inline
 void ScalarPrimitives::destruct(TARGET_TYPE *address)
 {
@@ -3352,15 +3332,9 @@
 }  // close package namespace
 
 #ifndef BDE_OPENSOURCE_PUBLICATION  // BACKWARD_COMPATIBILITY
-<<<<<<< HEAD
-// ===========================================================================
-//                           BACKWARD COMPATIBILITY
-// ===========================================================================
-=======
 // ============================================================================
 //                           BACKWARD COMPATIBILITY
 // ============================================================================
->>>>>>> 377fd5f6
 
 typedef bslalg::ScalarPrimitives bslalg_ScalarPrimitives;
     // This alias is defined for backward compatibility.
