// ball_asyncfileobserver.t.cpp                                       -*-C++-*-
#include <ball_asyncfileobserver.h>

#include <ball_context.h>
#include <ball_defaultobserver.h>             // for testing only
#include <ball_log.h>                         // for testing only
#include <ball_loggermanager.h>               // for testing only
#include <ball_loggermanagerconfiguration.h>  // for testing only
#include <ball_multiplexobserver.h>           // for testing only
#include <ball_severity.h>                    // for testing only

#include <bslma_defaultallocatorguard.h>
#include <bslma_testallocator.h>

#include <bdlsu_filesystemutil.h>
#include <bdlsu_processutil.h>
#include <bdlt_date.h>
#include <bdlt_datetime.h>
#include <bdlt_datetimeutil.h>
#include <bdlt_currenttime.h>
#include <bdlt_localtimeoffset.h>

#include <bsls_assert.h>
#include <bsls_platform.h>
#include <bsls_stopwatch.h>

#include <bsl_climits.h>
#include <bsl_cmath.h>
#include <bsl_cstdio.h>      // 'remove'
#include <bsl_cstdlib.h>
#include <bsl_cstring.h>
#include <bsl_ctime.h>       // 'time_t'
#include <bsl_iomanip.h>     // 'setfill'
#include <bsl_iostream.h>
#include <bsl_sstream.h>


#include <bsl_c_stdio.h>     // 'tempname'
#include <bsl_c_stdlib.h>    // 'unsetenv'

#include <sys/types.h>
#include <sys/stat.h>

#ifdef BSLS_PLATFORM_OS_UNIX
#include <glob.h>
#include <bsl_c_signal.h>
#include <sys/resource.h>
#include <bsl_c_time.h>
#include <unistd.h>
#endif

#ifdef BSLS_PLATFORM_OS_WINDOWS
#include <windows.h>
#endif

// Note: on Windows -> WinGDI.h:#define ERROR 0
#if defined(BSLS_PLATFORM_CMP_MSVC) && defined(ERROR)
#undef ERROR
#endif

using namespace BloombergLP;

using bsl::cout;
using bsl::cerr;
using bsl::endl;
using bsl::flush;

//=============================================================================
//                                   TEST PLAN
//-----------------------------------------------------------------------------
// CREATORS
// [ 1] ball::AsyncFileObserver(ball::Severity::Level, bslma::Allocator)
// [ 1] ~ball::AsyncFileObserver()
//
// MANIPULATORS
// [ 1] publish(const ball::Record& record, const ball::Context& context)
// [ 1] void disableFileLogging()
// [ 3] void disableTimeIntervalRotation()
// [ 3] void disableSizeRotation()
// [ 1] void disableStdoutLoggingPrefix()
// [ 1] int enableFileLogging(const char *logFilenamePattern)
// [ 1] void enableStdoutLoggingPrefix()
// [ 1] void publish(const bcemt::SharedPtr<const ball::Record>& record,
//                   const ball::Context& context)
// [ 2] void releaseRecords()
// [ 2] void shutdownPublicationThread()
// [ 3] void forceRotation()
// [ 3] void rotateOnSize(int size)
// [ 3] void rotateOnTimeInterval(const bdlt::DatetimeInterval timeInterval)
// [ 1] void setStdoutThreshold(ball::Severity::Level stdoutThreshold)
// [ 1] void setLogFormat(const char*, const char*)
// [ 1] void startPublicationThread();
// [ 1] void stopPublicationThread();
//
// ACCESSORS
// [ 9] int recordQueueLength() const
// [ 1] bool isFileLoggingEnabled() const
// [ 1] bool isStdoutLoggingPrefixEnabled() const
// [ 1] void getLogFormat(const char**, const char**) const
// [ 3] bdlt::DatetimeInterval rotationLifetime() const
// [ 3] int rotationSize() const
// [ 1] ball::Severity::Level stdoutThreshold() const
//-----------------------------------------------------------------------------
// [ 1] BREATHING TEST
// [ 8] CONCERN: CONCURRENT PUBLICATION
// [10] USAGE EXAMPLE
//
//=============================================================================
//                        STANDARD BDE ASSERT TEST MACROS
//-----------------------------------------------------------------------------
// Note assert and debug macros all output to 'cerr' instead of cout, unlike
// most other test drivers.  This is necessary because test case 2 plays
// tricks with cout and examines what is written there.

static int testStatus = 0;

static void aSsErT(int c, const char *s, int i)
{
    if (c) {
        cerr << "Error " << __FILE__ << "(" << i << "): " << s
             << "    (failed)" << endl;
        if (0 <= testStatus && testStatus <= 100)  ++testStatus;
    }
}

static void aSsErT2(int c, const char *s, int i)
{
    if (c) {
        cout << "Error " << __FILE__ << "(" << i << "): " << s
             << "    (failed)" << endl;
        if (0 <= testStatus && testStatus <= 100)  ++testStatus;
    }
}

#define ASSERT(X)  { aSsErT( !(X), #X, __LINE__); }
#define ASSERT2(X) { aSsErT2(!(X), #X, __LINE__); }

//=============================================================================
//                  STANDARD BDE LOOP-ASSERT TEST MACROS
//-----------------------------------------------------------------------------

#define LOOP_ASSERT(I,X) {                                                    \
    if (!(X)) { cout << #I << ": " << I << "\n"; aSsErT(1, #X, __LINE__);}}

#define LOOP0_ASSERT ASSERT
#define LOOP1_ASSERT LOOP_ASSERT

#define LOOP2_ASSERT(I,J,X) {                                                 \
    if (!(X)) { cout << #I << ": " << I << "\t" << #J << ": "                 \
              << J << "\n"; aSsErT(1, #X, __LINE__); } }

#define LOOP3_ASSERT(I,J,K,X) {                                               \
   if (!(X)) { cout << #I << ": " << I << "\t" << #J << ": " << J << "\t"     \
              << #K << ": " << K << "\n"; aSsErT(1, #X, __LINE__); } }

#define LOOP4_ASSERT(I,J,K,L,X) {                                             \
   if (!(X)) { cout << #I << ": " << I << "\t" << #J << ": " << J << "\t" <<  \
       #K << ": " << K << "\t" << #L << ": " << L << "\n";                    \
       aSsErT(1, #X, __LINE__); } }

#define LOOP5_ASSERT(I,J,K,L,M,X) {                                           \
   if (!(X)) { cout << #I << ": " << I << "\t" << #J << ": " << J << "\t" <<  \
       #K << ": " << K << "\t" << #L << ": " << L << "\t" <<                  \
       #M << ": " << M << "\n";                                               \
       aSsErT(1, #X, __LINE__); } }


//=============================================================================
//                  STANDARD BDE VARIADIC ASSERT TEST MACROS
//-----------------------------------------------------------------------------

#define NUM_ARGS_IMPL(X5, X4, X3, X2, X1, X0, N, ...)   N
#define NUM_ARGS(...) NUM_ARGS_IMPL(__VA_ARGS__, 5, 4, 3, 2, 1, 0, "")

#define LOOPN_ASSERT_IMPL(N, ...) LOOP ## N ## _ASSERT(__VA_ARGS__)
#define LOOPN_ASSERT(N, ...)      LOOPN_ASSERT_IMPL(N, __VA_ARGS__)

#define ASSERTV(...) LOOPN_ASSERT(NUM_ARGS(__VA_ARGS__), __VA_ARGS__)

//=============================================================================
//                       SEMI-STANDARD TEST OUTPUT MACROS
//-----------------------------------------------------------------------------
#define P(X) cerr << #X " = " << (X) << endl; // Print identifier and value.
#define Q(X) cerr << "<| " #X " |>" << endl;  // Quote identifier literally.
#define P_(X) cerr << #X " = " << (X) << ", " << flush; // P(X) without '\n'
#define L_ __LINE__                           // current Line number.
#define T_()  cerr << '\t' << flush;          // Print tab w/o newline.

//=============================================================================
//              GLOBAL TYPES, CONSTANTS, AND VARIABLES FOR TESTING
//-----------------------------------------------------------------------------
static int verbose = 0;
static int veryVerbose = 0;
static int veryVeryVerbose = 0;
static int veryVeryVeryVerbose = 0;

typedef ball::AsyncFileObserver Obj;

//=============================================================================
//                  GLOBAL HELPER FUNCTIONS FOR TESTING
//-----------------------------------------------------------------------------

namespace {

bsl::string::size_type replaceSecondSpace(bsl::string *s, char value)
    // Replace the second space character (' ') in the specified 'string' with
    // the specified 'value'.  Return the index position of the character that
    // was replaced on success, and 'bsl::string::npos' otherwise.
{
    bsl::string::size_type index = s->find(' ');
    if (bsl::string::npos != index) {
        index = s->find(' ', index + 1);
        if (bsl::string::npos != index) {
            (*s)[index] = value;
        }
    }
    return index;
}

bdlt::Datetime getCurrentTimestamp()
{
    time_t currentTime = time(0);
    struct tm localtm;
#ifdef BSLS_PLATFORM_OS_WINDOWS
    localtm = *localtime(&currentTime);
#else
    localtime_r(&currentTime, &localtm);
#endif

    bdlt::Datetime stamp;
    bdlt::DatetimeUtil::convertFromTm(&stamp, localtm);
    return stamp;
}

void removeFilesByPrefix(const char *prefix)
{
#ifdef BSLS_PLATFORM_OS_WINDOWS
    bsl::string filename = prefix;
    filename += "*";
    WIN32_FIND_DATA findFileData;

    bsl::vector<bsl::string> fileNames;
    HANDLE hFind = FindFirstFile(filename.c_str(), &findFileData);
    if (hFind != INVALID_HANDLE_VALUE) {
        fileNames.push_back(findFileData.cFileName);
        while(FindNextFile(hFind, &findFileData)) {
            fileNames.push_back(findFileData.cFileName);
        }
        FindClose(hFind);
    }

    char tmpPathBuf[MAX_PATH];
    GetTempPath(MAX_PATH, tmpPathBuf);
    bsl::string tmpPath(tmpPathBuf);

    bsl::vector<bsl::string>::iterator itr;
    for (itr = fileNames.begin(); itr != fileNames.end(); ++itr) {
        bsl::string fn = tmpPath + (*itr);
        if (!DeleteFile(fn.c_str()))
        {
            LPVOID lpMsgBuf;
            FormatMessage(
                FORMAT_MESSAGE_ALLOCATE_BUFFER |
                FORMAT_MESSAGE_FROM_SYSTEM |
                FORMAT_MESSAGE_IGNORE_INSERTS,
                NULL,
                GetLastError(),
                MAKELANGID(LANG_NEUTRAL, SUBLANG_DEFAULT), // Default language
                (LPTSTR) &lpMsgBuf,
                0,
                NULL);
            cerr << "Error, " << (char*)lpMsgBuf << endl;
            LocalFree(lpMsgBuf);
        }
    }
#else
    glob_t globbuf;
    bsl::string filename = prefix;
    filename += "*";
    glob(filename.c_str(), 0, 0, &globbuf);
    for (int i = 0; i < (int)globbuf.gl_pathc; i++)
        unlink(globbuf.gl_pathv[i]);
    globfree(&globbuf);
#endif
}

bsl::string tempFileName(bool verboseFlag)
{
    bsl::string result;
#ifdef BSLS_PLATFORM_OS_WINDOWS
    char tmpPathBuf[MAX_PATH], tmpNameBuf[MAX_PATH];
    GetTempPath(MAX_PATH, tmpPathBuf);
    GetTempFileName(tmpPathBuf, "bael", 0, tmpNameBuf);
    result = tmpNameBuf;
#elif defined(BSLS_PLATFORM_OS_HPUX)
    char tmpPathBuf[L_tmpnam];
    result = tempnam(tmpPathBuf, "bael");
#else
    char *fn = tempnam(0, "bael");
    if (0 == fn) {
        ASSERTV("Unable to generate temporary file name", false);
        return "bael.faketempfile";                                   // RETURN
    }
    else {
        result = fn;
        bsl::free(fn);
    }
#endif

    if (veryVeryVerbose) {
        cout << "Use " << result << " as a base filename." << endl;
    }
    // Test Invariant:
    BSLS_ASSERT(!result.empty());
    return result;
}

bsl::string readPartialFile(bsl::string& fileName, int startOffset)
    // Read everything after offset the specified 'startOffset' from a file and
    // return it as a string.
{
    bsl::string result;
    result.reserve(
        bdlsu::FilesystemUtil::getFileSize(fileName) + 1 - startOffset);

    FILE *fp = fopen(fileName.c_str(), "r");
    BSLS_ASSERT_OPT(fp);

    BSLS_ASSERT_OPT(0 == fseek(fp, startOffset, SEEK_SET));

    int c;
    while (EOF != (c = getc(fp))) {
        result += (char) c;
    }

    fclose(fp);

    return result;
}

int countLoggedRecords(const bsl::string& fileName)
{
    bsl::string line;
    int numLines = 0;
    bsl::ifstream fs;
    fs.open(fileName.c_str(), bsl::ifstream::in);

    ASSERT(fs.is_open());

    while (getline(fs, line)) {
        ++numLines;
    }
    fs.close();

    // Note that we divide 'numLines' by 2 because there are 2 lines written
    // to the log file for each logged record (when using the default record
    // formatter typically used in this test driver).

    return numLines / 2;
}

// Removed with bdlpcre_regex removal.
#if 0
int countMatchingRecords(const bsl::string&  fileName,
                         const char         *pattern,
                         bool                isNegativePattern = false)
    // Return the number of lines in the specified 'fileName' matching
    // the specified regex 'pattern'.  If the optionally specified
    // 'isNegativePattern' flag is 'true', return instead the number of lines
    // *not* matching 'pattern'.
{
    bsl::string line;
    int numLines = 0;
    bsl::ifstream fs;
    fs.open(fileName.c_str(), bsl::ifstream::in);

    ASSERT(fs.is_open());
    bdlpcre::RegEx regex;
    int rc = regex.prepare(0, 0, pattern);
    BSLS_ASSERT_OPT(0 == rc); // test invariant

    while (getline(fs, line)) {
        bool matches = 0 == regex.match(line.c_str(), line.length());
        if (!isNegativePattern == matches) {
            ++numLines;
        }
    }
    fs.close();
    return numLines;
}

int accumulateMatchingRecords(const bsl::string&  fileName,
                              const char         *pattern)
    // Apply the specified regex 'pattern', which must contain one
    // integer-matching subpattern, to each line in the specified 'fileName',
    // and return the sum of all the values of the subpattern for matching
    // lines.
{
    bsl::string line;
    int sum = 0;
    bsl::ifstream fs;
    fs.open(fileName.c_str(), bsl::ifstream::in);

    ASSERT(fs.is_open());
    bdlpcre::RegEx regex;
    int rc = regex.prepare(0, 0, pattern);
    BSLS_ASSERT_OPT(0 == rc); // test invariant
    BSLS_ASSERT_OPT(1 == regex.numSubpatterns()); //test invariant

    while (getline(fs, line)) {
        bsl::vector<bsl::pair<int, int> > result;
        if(0 == regex.match(&result, line.c_str(), line.length())) {
            bsl::istringstream iss(line.substr(result[1].first,
                                               result[1].second));
            int value = 0;
            iss >> value;
            sum += value;
        }
    }
    fs.close();
    return sum;
}
#endif


class LogRotationCallbackTester {
    // This class can be used as a functor matching the signature of
    // 'ball::FileObserver2::OnFileRotationCallback'.  This class records every
    // invocation of the function-call operator, and is intended to test
    // whether 'ball::FileObserver2' calls the log-rotation callback
    // appropriately.

    // PRIVATE TYPES
    struct Rep {
        int         d_invocations;
        int         d_status;
        bsl::string d_rotatedFileName;

        explicit Rep(bslma::Allocator *allocator)
        : d_invocations(0)
        , d_status(0)
        , d_rotatedFileName(allocator)
        {
        }

      private:
        // NOT IMPLEMENTED
        Rep(const Rep&);
        Rep& operator=(const Rep&);
    };

    // DATA
    bsl::shared_ptr<Rep> d_rep;

  public:

    // PUBLIC CONSTANTS

    enum {
        UNINITIALIZED = INT_MIN
    };

    explicit LogRotationCallbackTester(bslma::Allocator *allocator)
        // Create a callback tester that will use the specified 'status' and
        // 'logFileName' to record the arguments to the function call
        // operator.  Set '*status' to 'UNINITIALIZED' and set '*logFileName'
        // to the empty string.
    : d_rep()
    {
        d_rep.createInplace(allocator, allocator);
        reset();
    }

    void operator()(int                status,
                    const bsl::string& rotatedFileName)
        // Set the value at the status address supplied at construction to the
        // specified 'status', and set the value at the log file name address
        // supplied at construction to the specified 'logFileName'.
    {
        ++d_rep->d_invocations;
        d_rep->d_status          = status;
        d_rep->d_rotatedFileName = rotatedFileName;

    }

    void reset()
        // Set '*status' to 'UNINITIALIZED' and set '*logFileName' to the
        // empty string.
    {
        d_rep->d_invocations     = 0;
        d_rep->d_status          = UNINITIALIZED;
        d_rep->d_rotatedFileName = "";

    }

    // ACCESSORS
    int numInvocations() const { return d_rep->d_invocations; }
        // Return the number of times that the function-call operator has been
        // invoked since the most recent call to 'reset', or if 'reset' has
        // not been called, since this objects construction.

    int status() const { return d_rep->d_status; }
        // Return the status passed to the most recent invocation of the
        // function-call operation, or 'UNINITIALIZED' if 'numInvocations' is
        // 0.

    const bsl::string& rotatedFileName() const
        // Return a reference to the non-modifiable file name supplied to the
        // most recent invocation of the function-call operator, or the empty
        // string if 'numInvocations' is 0.
    {
        return d_rep->d_rotatedFileName;
    }

};

typedef LogRotationCallbackTester RotCb;

}  // close unnamed namespace


namespace BAEL_ASYNCFILEOBSERVER_TEST_CONCURRENCY {

void executeInParallel(int                                numThreads,
                       Obj                               *mX,
                       bdlqq::ThreadUtil::ThreadFunction  function)
    // Create the specified 'numThreads', each executing the specified 'func'.
{
    bdlqq::ThreadUtil::Handle *threads =
                                     new bdlqq::ThreadUtil::Handle[numThreads];
    ASSERT(threads);

    for (int i = 0; i < numThreads; ++i) {
        bdlqq::ThreadUtil::create(&threads[i], function, mX);
    }
    for (int i = 0; i < numThreads; ++i) {
        bdlqq::ThreadUtil::join(threads[i]);
    }

    delete [] threads;
}

extern "C" void *workerThread(void *arg)
{
    BALL_LOG_SET_CATEGORY("bael::AsyncFileObserverTest");
    (void)arg;

    for (int i = 0;i < 10000; ++i) {
        BALL_LOG_TRACE << "ball::AsyncFileObserver Concurrency Test "
                       << BALL_LOG_END;
    }
    return 0;
}

extern "C" void *workerThread2(void *arg)
{
    BALL_LOG_SET_CATEGORY("bael::AsyncFileObserverTest");
    Obj *mX = (Obj*)arg;
    int ret;
    for (int i = 0;i < 100; ++i) {
        ret = mX->startPublicationThread();
        ASSERT(0 == ret);
        for (int j = 0; j < 1000; ++j)
            BALL_LOG_TRACE << "ball::AsyncFileObserver Concurrency Test "
                           << BALL_LOG_END;

        // Test both stopPublicationThread and shutdownPublicationThread

        if (i % 2)
            ret = mX->stopPublicationThread();
        else
            ret = mX->shutdownPublicationThread();
        ASSERT(0 == ret);
        ret = mX->startPublicationThread();
        ASSERT(0 == ret);
    }
    return 0;
}

}  // close namespace BAEL_ASYNCFILEOBSERVER_TEST_CONCURRENCY

//=============================================================================
//                                 MAIN PROGRAM
//-----------------------------------------------------------------------------
int main(int argc, char *argv[])
{
    int test = argc > 1 ? bsl::atoi(argv[1]) : 0;

    verbose = argc > 2;
    veryVerbose = argc > 3;
    veryVeryVerbose = argc > 4;
    veryVeryVeryVerbose = argc > 5;

    cout << "TEST " << __FILE__ << " CASE " << test << endl << flush;

    bslma::TestAllocator allocator; bslma::TestAllocator *Z = &allocator;

    switch (test) { case 0:
      case 10: {
        // --------------------------------------------------------------------
        // TESTING USAGE EXAMPLE
        //
        // Concerns:
        //   The 'Example 1: Publication Through Logger Manager' provided in
        //   the component header file must compile, link, and run on all
        //   platforms as shown.
        //
        // Plan:
        //   Incorporate usage example from header into driver, remove leading
        //   comment characters, and replace explicit log file name to
        //   temporarily created file name.
        //
        // Testing:
        //   USAGE EXAMPLE
        // --------------------------------------------------------------------

        if (verbose)
            cout << "\nUsage Example 1: Publication Through Logger Manager"
                 << "\n==================================================="
                 << endl;

        bsl::string fileName = tempFileName(veryVerbose);

        ball::AsyncFileObserver asyncFileObserver;
        asyncFileObserver.startPublicationThread();

        ball::LoggerManagerConfiguration configuration;
        ball::LoggerManager::initSingleton(&asyncFileObserver, configuration);

        BALL_LOG_SET_CATEGORY("bael::AsyncFileObserverTest");

        asyncFileObserver.setLogFormat("%i %p:%t %s %f:%l %c %m",
                                       "%d %p:%t %s %f:%l %c %m");

        BALL_LOG_INFO << "Will not be published on 'stdout'."
                      << BALL_LOG_END;
        BALL_LOG_WARN << "This warning *will* be published on 'stdout'."
                      << BALL_LOG_END;

        asyncFileObserver.setStdoutThreshold(ball::Severity::e_INFO);
        BALL_LOG_DEBUG << "This debug message is not published on 'stdout'."
                       << BALL_LOG_END;
        BALL_LOG_INFO  << "This info will be published on 'stdout'."
                       << BALL_LOG_END;
        BALL_LOG_WARN  << "This warning will be published on 'stdout'."
                       << BALL_LOG_END;

        asyncFileObserver.enableFileLogging(fileName.c_str());
        asyncFileObserver.setStdoutThreshold(ball::Severity::e_OFF);
        asyncFileObserver.rotateOnSize(1024 * 256);
        asyncFileObserver.rotateOnTimeInterval(bdlt::DatetimeInterval(1));
        asyncFileObserver.disableSizeRotation();
        asyncFileObserver.disableFileLogging();

        asyncFileObserver.stopPublicationThread();
        removeFilesByPrefix(fileName.c_str());
      } break;
      case 9: {
        // --------------------------------------------------------------------
        // TESTING: 'recordQueueLength'
        //  Note that this is a white box text, in that 'recordQueueLength'
        //  delegates to 'bdlcc_fixedqueue'.  This test verifies that records
        //  are added from and removed from the queue correctly (and the length
        //  reflects the queue size), and a sanity test for concurrent access.
        //  Exhaustive testing of the thread-safety is left to
        //  'bdlcc_fixedqueue'.
        //
        // Concerns:
        //:  1 'recordQueueLength' returns the current number of log records
        //:    that have been published, but not yet written to the file log.
        //:
        //:  2 That 'recordQueueLength' may be called concurrently with record
        //:    publication.
        //
        // Plan:
        //:  1 Create a async-file observer, publish a series of records,
        //:    and verify the updated 'recordQueueLength' correctly increments
        //:    as records are published.  Start asynchronous record
        //:    publication, then stop it, and verify the length of the record
        //:    queue reflects the number of records that have been published
        //:    to the log file (and removed from the queue). (C-1)
        //:
        //:  2 Create a async-file observer, start asynchronous publication,
        //:    and, for a number of iterations, publish a series of records,
        //:    and then repeatedly call 'recordQueueLength' and sanity test
        //:    the returned value (it should be decreasing) until the record
        //:    queue is empty. (C-2)
        //
        // Testing:
        //   int recordQueueLength() const;
        // --------------------------------------------------------------------

        if (verbose)
            cout << endl
                 << "Testing: 'recordQueueLength'" << endl
                 << "============================" << endl;

        const int ERROR = ball::Severity::e_ERROR;

        if (veryVerbose) {
            cout << "\tTesting basic 'recordQueueLength' behavior" << endl;
        }
        {
            bsl::string fileName = tempFileName(veryVerbose);
            bslma::TestAllocator ta(veryVeryVeryVerbose);

            enum { MAX_QUEUE_LENGTH = 1024 };

            // Set up a non-blocking async observer
            Obj mX(ball::Severity::e_FATAL,
                   false,
                   MAX_QUEUE_LENGTH,
                   ball::Severity::e_TRACE,
                   &ta);
            const Obj& X = mX;

            for (int i = 0; i < MAX_QUEUE_LENGTH; ++i) {
                ASSERT(i == X.recordQueueLength());

                bsl::shared_ptr<ball::Record> record;
                record.createInplace(&ta);
                record->fixedFields().setSeverity(ERROR);
                ball::Context context;

                mX.publish(record, context);
            }
            ASSERT(MAX_QUEUE_LENGTH == X.recordQueueLength());

            mX.enableFileLogging(fileName.c_str());

            mX.startPublicationThread();


            bsls::Stopwatch timer;
            timer.start();
            while (MAX_QUEUE_LENGTH - X.recordQueueLength() <= 5) {
                bdlqq::ThreadUtil::microSleep(100, 0);
                if (timer.elapsedTime() > 5) {
                    ASSERTV("Failed to write any log records",
                            timer.elapsedTime(),
                            false);
                }

            }

            // Note that stopping the publication thread clears the record
            // queue, so we capture a snapshot of the queue length, and then
            // disable publication so we can determine the number of logged
            // records in the file.

            const int queueLength = X.recordQueueLength();

            mX.disableFileLogging();

// Removed with bdlpcre_regex removal.
#if 0

            const int numLoggedRecords =
                countMatchingRecords(fileName,
                                     "Dropped \\d+ log records", true);
#endif
            mX.shutdownPublicationThread();

// Removed with bdlpcre_regex removal.
#if 0
            if (veryVeryVerbose) {
                P_(numLoggedRecords); P_(queueLength);
                P(MAX_QUEUE_LENGTH - queueLength);
            }

            // Records may have been logged between assigning 'queueLength'
            // and disabling publication.  In addition, its possible that 1
            // record may be discarded (without being logged) as part of
            // shutting down the publication of logged records.  Therefore:
            // 'MAX_QUEUE_LENGTH - X.recordQueueLength() - 1 <=
            //                                             numLoggedRecords

            ASSERTV(MAX_QUEUE_LENGTH, queueLength,
                    MAX_QUEUE_LENGTH > queueLength);
            ASSERTV(numLoggedRecords, MAX_QUEUE_LENGTH, queueLength, fileName,
                    MAX_QUEUE_LENGTH - queueLength - 1 <= numLoggedRecords);
#endif

            // After shutting down the publication thread, the queue should be
            // cleared.
            ASSERT(0 == X.recordQueueLength());

            removeFilesByPrefix(fileName.c_str());
        }

        if (veryVerbose) {
            cout << "\tCall 'recordQueueLength' concurrently with publication"
                 << endl;
        }
        {
            bsl::string fileName = tempFileName(veryVerbose);
            bslma::TestAllocator ta(veryVeryVeryVerbose);

            enum { MAX_QUEUE_LENGTH = 10000 };
            enum { NUM_ITERATIONS = 10 };

            // Set up a non-blocking async observer
            Obj mX(ball::Severity::e_FATAL,
                   false,
                   MAX_QUEUE_LENGTH,
                   ball::Severity::e_TRACE,
                   &ta);
            const Obj& X = mX;

            mX.enableFileLogging(fileName.c_str());
            mX.startPublicationThread();
            for (int iteration = 0; iteration < NUM_ITERATIONS; ++iteration){
                for (int i = 0; i < MAX_QUEUE_LENGTH; ++i) {
                    bsl::shared_ptr<ball::Record> record;
                    record.createInplace(&ta);
                    record->fixedFields().setSeverity(ERROR);
                    ball::Context context;
                    mX.publish(record, context);
                }
                int testIteration = 0;
                int prevQueueLength = X.recordQueueLength();
                ASSERT(0 < prevQueueLength);
                while (prevQueueLength > 0) {
                    int queueLength = X.recordQueueLength();
                    ASSERT(queueLength <= prevQueueLength);
                    prevQueueLength = queueLength;
                    ++testIteration;
                }
                if (veryVeryVerbose) {
                    P(testIteration);
                }
                ASSERT(0 == X.recordQueueLength());
            }
            mX.shutdownPublicationThread();
            ASSERT(0 == X.recordQueueLength());
            removeFilesByPrefix(fileName.c_str());
        }
      } break;
      case 8: {
        // --------------------------------------------------------------------
        // TESTING: CONCURRENT PUBLICATION
        //
        // Concerns:
        //   Concurrent calls to 'publish' should work correctly that writes
        //   records from different threads into same log file in defined
        //   format.
        //
        // Plan:
        //   Concurrently invoke 'publish' of a fair large amount of records
        //   from threads.  Verify that all the records from all threads are
        //   written into log file and the format is not broken.
        //
        // Testing:
        //   This test invokes the 'publish' method, but doesn't test it.
        // --------------------------------------------------------------------
        if (verbose)
            cout << endl << "Testing Concurrent Publication" << endl
                         << "==============================" << endl;

        using namespace BAEL_ASYNCFILEOBSERVER_TEST_CONCURRENCY;

        bsl::string fileName = tempFileName(veryVerbose);

        bslma::TestAllocator ta(veryVeryVeryVerbose);

        // Set up a blocking async observer

        Obj mX(ball::Severity::e_WARN,
               false,
               8192,
               ball::Severity::e_TRACE,
               &ta);
        mX.startPublicationThread();
        bdlqq::ThreadUtil::microSleep(0, 1);

        ball::LoggerManagerConfiguration configuration;
        ASSERT(0 == configuration.setDefaultThresholdLevelsIfValid(
                                                    ball::Severity::e_OFF,
                                                    ball::Severity::e_TRACE,
                                                    ball::Severity::e_OFF,
                                                    ball::Severity::e_OFF));
        ball::LoggerManager::initSingleton(&mX, configuration);

        mX.enableFileLogging(fileName.c_str());

        ASSERT(0 == bdlsu::FilesystemUtil::getFileSize(fileName));

        int numThreads = 4;

        // First test if concurrent publish is correct, check the total number
        // of lines afterwards

        if (verbose)
            cout << "Running first concurrency test." << endl;
        executeInParallel(numThreads, &mX, workerThread);

        mX.stopPublicationThread();
        mX.disableFileLogging();

        int numRecords = countLoggedRecords(fileName);
        ASSERT(numRecords == 10000 * numThreads);

        // Next test if all thread-safe public methods can be called
        // concurrently without crash

        if (verbose)
            cout << "Running second concurrency test." << endl;
        executeInParallel(numThreads, &mX, workerThread2);

        mX.stopPublicationThread();

        mX.disableFileLogging();
        removeFilesByPrefix(fileName.c_str());

      } break;
      case 7: {
        // --------------------------------------------------------------------
        // TESTING TIME-BASED ROTATION
        //
        // Concern:
        //: 1 'rotateOnTimeInterval' correctly forward call to
        //:   'ball::FileObserver2'.
        //
        // Plan:
        //: 1 Setup test infrastructure.
        //:
        //: 2 Call 'rotateOnTimeInterval' with a large interval and a reference
        //:   time such that the next rotation will occur soon.  Verify that
        //:   rotation occurs on the scheduled time.
        //:
        //: 3 Call 'disableTimeIntervalRotation' and verify that no rotation
        //:   occurs afterwards.
        //
        // Testing:
        //  void rotateOnTimeInterval(const DtInterval& i, const Datetime& r);
        // --------------------------------------------------------------------
        if (verbose) cout << "\nTesting Time-Based Rotation"
                          << "\n===========================" << endl;

        ball::LoggerManagerConfiguration configuration;

        ASSERT(0 == configuration.setDefaultThresholdLevelsIfValid(
                                                    ball::Severity::e_OFF,
                                                    ball::Severity::e_TRACE,
                                                    ball::Severity::e_OFF,
                                                    ball::Severity::e_OFF));

        bslma::TestAllocator ta(veryVeryVeryVerbose);

        Obj mX(ball::Severity::e_WARN, &ta);  const Obj& X = mX;
        mX.startPublicationThread();
        bdlqq::ThreadUtil::microSleep(0, 1);

        // Set callback to monitor rotation.

        RotCb cb(Z);
        mX.setOnFileRotationCallback(cb);

        ball::LoggerManager::initSingleton(&mX, configuration);

        const bsl::string BASENAME = tempFileName(veryVerbose);

        ASSERT(0 == mX.enableFileLogging(BASENAME.c_str()));
        ASSERT(X.isFileLoggingEnabled());
        ASSERT(0 == cb.numInvocations());

        BALL_LOG_SET_CATEGORY("bael::AsyncFileObserverTest");

        if (veryVerbose) cout << "Testing absolute time reference" << endl;
        {
            // Reset reference start time.

            mX.disableFileLogging();

            // Ensure log file did not exist

            bdlsu::FilesystemUtil::remove(BASENAME.c_str());

            bdlt::Datetime refTime = bdlt::CurrentTime::local();
            refTime += bdlt::DatetimeInterval(-1, 0, 0, 3);
            mX.rotateOnTimeInterval(bdlt::DatetimeInterval(1), refTime);
            ASSERT(0 == mX.enableFileLogging(BASENAME.c_str()));

            BALL_LOG_TRACE << "log" << BALL_LOG_END;
            bdlqq::ThreadUtil::microSleep(0, 1);
            LOOP_ASSERT(cb.numInvocations(), 0 == cb.numInvocations());

            bdlqq::ThreadUtil::microSleep(0, 3);

            BALL_LOG_TRACE << "log" << BALL_LOG_END;
            bdlqq::ThreadUtil::microSleep(0, 1);

            // Wait up to 3 seconds for the file rotation to complete

            int loopCount = 0;
            do {
                bdlqq::ThreadUtil::microSleep(0, 1);
            } while (0 == cb.numInvocations() && loopCount++ < 3);

            LOOP_ASSERT(cb.numInvocations(), 1 == cb.numInvocations());

            ASSERT(1 == bdlsu::FilesystemUtil::exists(
                                                cb.rotatedFileName().c_str()));
        }

        if (veryVerbose) cout << "Testing 'disableTimeIntervalRotation'"
                              << endl;
        {
            cb.reset();

            mX.disableTimeIntervalRotation();
            bdlqq::ThreadUtil::microSleep(0, 3);

            BALL_LOG_TRACE << "log" << BALL_LOG_END;
            bdlqq::ThreadUtil::microSleep(0, 1);

            LOOP_ASSERT(cb.numInvocations(), 0 == cb.numInvocations());
        }
        mX.stopPublicationThread();
        mX.disableFileLogging();
        removeFilesByPrefix(BASENAME.c_str());
      } break;
      case 6: {
        // --------------------------------------------------------------------
        // TESTING 'setOnFileRotationCallback'
        //
        // Concerns:
        //: 1 'setOnFileRotationCallback' is properly forwarded to the
        //:   corresponding function in 'ball::FileObserver2'
        //
        // Plan:
        //: 1 Setup callback with 'setOnFileRotationCallback' and verify that
        //:   the callback is invoked on rotation.
        //
        // Testing:
        //  void setOnFileRotationCallback(const OnFileRotationCallback&);
        // --------------------------------------------------------------------

        bslma::TestAllocator ta(veryVeryVeryVerbose);
        Obj mX(ball::Severity::e_WARN, &ta);
        bsl::string filename = tempFileName(veryVerbose);

        RotCb cb(Z);
        mX.setOnFileRotationCallback(cb);

        ASSERT(0 == cb.numInvocations());

        mX.enableFileLogging(filename.c_str());
        mX.forceRotation();

        ASSERT(1 == cb.numInvocations());
        mX.disableFileLogging();
        removeFilesByPrefix(filename.c_str());
      } break;
      case 5: {
#if defined(BSLS_PLATFORM_OS_UNIX) && !defined(BSLS_PLATFORM_OS_CYGWIN)
        // 'setrlimit' is not implemented on Cygwin.

        // Don't run this if we're in the debugger because the debugger stops
        // and refuses to continue when we hit the file size limit.

        if (verbose) cerr << "Testing output when the stream fails"
                          << " (UNIX only)."
                          << endl;

        bslma::TestAllocator ta;

        ball::LoggerManagerConfiguration configuration;

        // Publish synchronously all messages regardless of their severity.
        // This configuration also guarantees that the observer will only see
        // each message only once.

        ASSERT(0 == configuration.setDefaultThresholdLevelsIfValid(
                                                  ball::Severity::e_OFF,
                                                  ball::Severity::e_TRACE,
                                                  ball::Severity::e_OFF,
                                                  ball::Severity::e_OFF));
        ball::MultiplexObserver multiplexObserver;
        ball::LoggerManager::initSingleton(&multiplexObserver, configuration);

        {
            bsl::string fn = tempFileName(veryVerbose);

            struct rlimit rlim;
            ASSERT(0 == getrlimit(RLIMIT_FSIZE, &rlim));
            rlim.rlim_cur = 2048;
            ASSERT(0 == setrlimit(RLIMIT_FSIZE, &rlim));

            struct sigaction act,oact;
            act.sa_handler = SIG_IGN;
            sigemptyset(&act.sa_mask);
            act.sa_flags = 0;
            ASSERT(0 == sigaction(SIGXFSZ, &act, &oact));

            Obj mX(ball::Severity::e_OFF, true, 8192, &ta);
            const Obj& X = mX;
            mX.startPublicationThread();
            bdlqq::ThreadUtil::microSleep(0, 1);
            bsl::stringstream os;

            multiplexObserver.registerObserver(&mX);

            BALL_LOG_SET_CATEGORY("bael::AsyncFileObserverTest");

            // We want to capture the error message that will be written to
            // stderr (not cerr).  Redirect stderr to a file.  We can't
            // redirect it back; we'll have to use 'ASSERT2' (which outputs to
            // cout, not cerr) from now on and report a summary to to cout at
            // the end of this case.

            bsl::string stderrFN = tempFileName(veryVerbose);
            ASSERT(stderr == freopen(stderrFN.c_str(), "w", stderr));

            bsl::string fn_time = fn + bsl::string(".%T");
            ASSERT2(0 == mX.enableFileLogging(fn_time.c_str()));
            ASSERT2(X.isFileLoggingEnabled());
            ASSERT2(1 == mX.enableFileLogging(fn_time.c_str()));

            for (int i = 0 ; i < 40 ;  ++i) {
                BALL_LOG_TRACE << "log"  << BALL_LOG_END;
            }

            // Wait some time for async writing to complete

            bdlqq::ThreadUtil::microSleep(0, 1);

            fflush(stderr);
            bsl::fstream stderrFs;
            stderrFs.open(stderrFN.c_str(), bsl::ios_base::in);

            bsl::string line;
            ASSERT2(getline(stderrFs, line)); // we caught an error

            mX.disableFileLogging();
            multiplexObserver.deregisterObserver(&mX);
            mX.stopPublicationThread();

            removeFilesByPrefix(stderrFN.c_str());
            removeFilesByPrefix(fn.c_str());
        }
#else
        if (verbose) {
            cout << "Skipping case 5 on Windows and Cygwin..." << endl;
        }
#endif
      } break;
      case 4: {
        // --------------------------------------------------------------------
        // Rotation functions test
        //
        // Concerns:
        //   1. 'rotateOnSize' triggers a rotation when expected.
        //   2. 'disableSizeRotation' disables rotation on size
        //   3. 'forceRotation' triggers a rotation
        //   4. 'rotateOnTimeInterval' triggers a rotation when expected
        //   5. 'disableTimeIntervalRotation' disables rotation on lifetime
        //
        // Test plan:
        //   We will exercise both rotation rules to verify that they work
        //   properly using glob to count the files and proper timing.  We will
        //   also verify that the size rule is followed by checking the size of
        //   log files.
        //
        // Tactics:
        //   - Ad-Hoc Data Selection Method
        //   - Brute Force Implementation Technique
        //
        // Testing:
        //   void disableTimeIntervalRotation()
        //   void disableSizeRotation()
        //   void forceRotation()
        //   void rotateOnSize(int size)
        //   void rotateOnTimeInterval(bdlt::DatetimeInterval timeInterval)
        //   bdlt::DatetimeInterval rotationLifetime() const
        //   int rotationSize() const
        // --------------------------------------------------------------------

        ball::LoggerManagerConfiguration configuration;

        // Publish synchronously all messages regardless of their severity.
        // This configuration also guarantees that the observer will only see
        // each message only once.

        ASSERT(0 == configuration.setDefaultThresholdLevelsIfValid(
                                                  ball::Severity::e_OFF,
                                                  ball::Severity::e_TRACE,
                                                  ball::Severity::e_OFF,
                                                  ball::Severity::e_OFF));

        ball::MultiplexObserver multiplexObserver;
        ball::LoggerManager::initSingleton(&multiplexObserver, configuration);

#ifdef BSLS_PLATFORM_OS_UNIX
        bslma::TestAllocator ta(veryVeryVeryVerbose);

        int loopCount = 0;
        int fileCount = 0;
        int linesNum  = 0;
        bsl::string line(&ta);

        if (verbose) cout << "Test-case infrastructure setup." << endl;
        {
            bsl::string filename = tempFileName(veryVerbose);

            Obj mX(ball::Severity::e_OFF, &ta);  const Obj& X = mX;
            mX.startPublicationThread();
            bdlqq::ThreadUtil::microSleep(0, 1);
            multiplexObserver.registerObserver(&mX);

            BALL_LOG_SET_CATEGORY("bael::AsyncFileObserverTest");

            if (verbose) cout << "Testing setup." << endl;
            {
                bsl::string fn_time = filename + bsl::string(".%T");
                ASSERT(0 == mX.enableFileLogging(fn_time.c_str()));
                ASSERT(X.isFileLoggingEnabled());
                ASSERT(1 == mX.enableFileLogging(fn_time.c_str()));

                BALL_LOG_TRACE << "log 1" << BALL_LOG_END;

                glob_t globbuf;
                ASSERT(0 == glob((filename + ".2*").c_str(), 0, 0, &globbuf));
                ASSERT(1 == globbuf.gl_pathc);

                // Wait up to 3 seconds for the async logging to complete

                bsls::Stopwatch timer;
                timer.start();

                do {
                    bdlqq::ThreadUtil::microSleep(100, 0);
                } while (X.recordQueueLength() > 0 && timer.elapsedTime() < 3);

                {
                    ASSERT(1 == countLoggedRecords(globbuf.gl_pathv[0]));
                    globfree(&globbuf);
                    ASSERT(X.isFileLoggingEnabled());
                }
            }

            if (verbose) cout << "Testing lifetime-constrained rotation."
                              << endl;
            {
                ASSERT(bdlt::DatetimeInterval(0) == X.rotationLifetime());
                mX.rotateOnTimeInterval(bdlt::DatetimeInterval(0,0,0,3));
                ASSERT(bdlt::DatetimeInterval(0,0,0,3) ==
                                                         X.rotationLifetime());
                bdlqq::ThreadUtil::microSleep(0, 4);
                BALL_LOG_TRACE << "log 1" << BALL_LOG_END;
                BALL_LOG_DEBUG << "log 2" << BALL_LOG_END;

                // Wait up to 3 seconds for the rotation to complete

                loopCount = 0;
                do {
                    bdlqq::ThreadUtil::microSleep(100, 0);
                    glob_t globbuf;
                    ASSERT(
                       0 == glob((filename + ".2*").c_str(), 0, 0, &globbuf));
                    fileCount = globbuf.gl_pathc;
                    globfree(&globbuf);
                } while (fileCount < 2 && loopCount++ < 3);

                // Check that a rotation occurred.

                glob_t globbuf;
                ASSERT(0 == glob((filename + ".2*").c_str(), 0, 0, &globbuf));
                ASSERT(2 == globbuf.gl_pathc);

                // Wait up to 3 seconds for the async logging to complete

                bsls::Stopwatch timer;
                timer.start();

                do {
                    bdlqq::ThreadUtil::microSleep(100, 0);
                } while (X.recordQueueLength() > 0 && timer.elapsedTime() < 3);

                // Check the number of lines in the file.
                {
                    ASSERT(2 == countLoggedRecords(globbuf.gl_pathv[1]));
                    globfree(&globbuf);
                }

                mX.disableTimeIntervalRotation();
                bdlqq::ThreadUtil::microSleep(0, 4);
                BALL_LOG_FATAL << "log 3" << BALL_LOG_END;

                // Check that no rotation occurred.

                ASSERT(0 == glob((filename + ".2*").c_str(), 0, 0, &globbuf));
                ASSERT(2 == globbuf.gl_pathc);

                // Wait up to 3 seconds for the async logging to complete
                timer.reset();
                timer.start();

                do {
                    bdlqq::ThreadUtil::microSleep(100, 0);
                } while (X.recordQueueLength() > 0 && timer.elapsedTime() < 3);

                {
                    ASSERT(3 == countLoggedRecords(globbuf.gl_pathv[1]));
                    globfree(&globbuf);
                }
            }

            if (verbose) cout << "Testing forced rotation." << endl;
            {
                bdlqq::ThreadUtil::microSleep(0, 2);
                mX.forceRotation();
                BALL_LOG_TRACE << "log 1" << BALL_LOG_END;
                BALL_LOG_DEBUG << "log 2" << BALL_LOG_END;
                BALL_LOG_INFO  << "log 3" << BALL_LOG_END;
                BALL_LOG_WARN  << "log 4" << BALL_LOG_END;

                // Check that the rotation occurred.

                glob_t globbuf;
                ASSERT(0 == glob((filename + ".2*").c_str(), 0, 0, &globbuf));
                ASSERT(3 == globbuf.gl_pathc);

                {
                    ASSERT(4 == countLoggedRecords(globbuf.gl_pathv[2]));
                    globfree(&globbuf);
                }

            }

            if (verbose) cout << "Testing size-constrained rotation." << endl;
            {
                bdlqq::ThreadUtil::microSleep(0, 2);
                ASSERT(0 == X.rotationSize());
                mX.rotateOnSize(1);
                ASSERT(1 == X.rotationSize());
                for (int i = 0 ; i < 30; ++i) {
                    BALL_LOG_TRACE << "log" << BALL_LOG_END;

                    // We sleep because otherwise, the loop is too fast to make
                    // the timestamp change so we cannot observe the rotation.

                    bdlqq::ThreadUtil::microSleep(200 * 1000);
                }

                glob_t globbuf;
                ASSERT(0 == glob((filename + ".2*").c_str(), 0, 0, &globbuf));
                ASSERT(4 <= globbuf.gl_pathc);

                // We are not checking the last one since we do not have any
                // information on its size.

                for (int i = 0; i < (int)globbuf.gl_pathc - 3; ++i) {
                    bsl::ifstream fs;
                    fs.open(globbuf.gl_pathv[i + 2], bsl::ifstream::in);
                    fs.clear();
                    ASSERT(fs.is_open());
                    int fileSize = 0;
                    bsl::string line(&ta);
                    while (getline(fs, line)) {
                        fileSize += line.length() + 1;
                    }
                    fs.close();
                    ASSERT(fileSize > 1024);
                }

                int oldNumFiles = globbuf.gl_pathc;
                globfree(&globbuf);

                ASSERT(1 == X.rotationSize());
                mX.disableSizeRotation();
                ASSERT(0 == X.rotationSize());

                for (int i = 0 ; i < 30; ++i) {
                    BALL_LOG_TRACE << "log" << BALL_LOG_END;
                    bdlqq::ThreadUtil::microSleep(50 * 1000);
                }

                // Verify that no rotation occurred.

                ASSERT(0 == glob((filename + ".2*").c_str(), 0, 0, &globbuf));
                ASSERT(oldNumFiles == (int)globbuf.gl_pathc);
                globfree(&globbuf);
            }

            mX.disableFileLogging();
            removeFilesByPrefix(filename.c_str());
            multiplexObserver.deregisterObserver(&mX);
            mX.stopPublicationThread();
        }
        {
            // Test with no timestamp.

            if (verbose) cout << "Test-case infrastructure setup." << endl;

            bsl::string filename = tempFileName(veryVerbose);

            Obj mX(ball::Severity::e_OFF, &ta);  const Obj& X = mX;
            mX.startPublicationThread();
            bdlqq::ThreadUtil::microSleep(0, 1);
            multiplexObserver.registerObserver(&mX);

            BALL_LOG_SET_CATEGORY("bael::AsyncFileObserverTest");

            if (verbose) cout << "Testing setup." << endl;
            {
                ASSERT(0 == mX.enableFileLogging(filename.c_str()));
                ASSERT(X.isFileLoggingEnabled());
                ASSERT(1 == mX.enableFileLogging(filename.c_str()));

                BALL_LOG_TRACE << "log 1" << BALL_LOG_END;

                glob_t globbuf;
                ASSERT(0 == glob((filename+"*").c_str(), 0, 0, &globbuf));
                ASSERT(1 == globbuf.gl_pathc);

                // Wait up to 3 seconds for the async logging to complete
                bsls::Stopwatch timer;
                timer.start();
                do {
                    bdlqq::ThreadUtil::microSleep(100, 0);
                } while (X.recordQueueLength() > 0 && timer.elapsedTime() < 3);

                {
                    ASSERT(1 == countLoggedRecords(globbuf.gl_pathv[0]));
                    globfree(&globbuf);
                }

            }

            if (verbose) cout << "Testing lifetime-constrained rotation."
                              << endl;
            {
                ASSERT(bdlt::DatetimeInterval(0) ==
                       X.rotationLifetime());

                mX.rotateOnTimeInterval(bdlt::DatetimeInterval(0,0,0,3));
                ASSERT(bdlt::DatetimeInterval(0,0,0,3) ==
                       X.rotationLifetime());
                bdlqq::ThreadUtil::microSleep(0, 4);
                BALL_LOG_TRACE << "log 1" << BALL_LOG_END;
                BALL_LOG_DEBUG << "log 2" << BALL_LOG_END;

                // Wait up to 3 seconds for the rotation to complete

                loopCount = 0;
                do {
                    bdlqq::ThreadUtil::microSleep(0, 1);
                    glob_t globbuf;
                    ASSERT(
                       0 == glob((filename + "*").c_str(), 0, 0, &globbuf));
                    fileCount = globbuf.gl_pathc;
                    globfree(&globbuf);
                } while (fileCount < 2 && loopCount++ < 3);

                // Check that a rotation occurred.

                glob_t globbuf;
                ASSERT(0 == glob((filename + "*").c_str(), 0, 0, &globbuf));
                ASSERT(2 == globbuf.gl_pathc);

                // Wait up to 3 seconds for the async logging to complete
                bsls::Stopwatch timer;
                timer.start();
                do {
                    bdlqq::ThreadUtil::microSleep(100, 0);
                } while (X.recordQueueLength() > 0 && timer.elapsedTime() < 3);

                {
                    ASSERT(2 == countLoggedRecords(globbuf.gl_pathv[0]));
                    globfree(&globbuf);
                }


                mX.disableTimeIntervalRotation();
                bdlqq::ThreadUtil::microSleep(0, 4);
                BALL_LOG_FATAL << "log 3" << BALL_LOG_END;

                // Check that no rotation occurred.

                ASSERT(0 == glob((filename+"*").c_str(), 0, 0, &globbuf));
                ASSERT(2 == globbuf.gl_pathc);

                // Wait up to 3 seconds for the async logging to complete

                timer.reset();
                timer.start();
                do {
                    bdlqq::ThreadUtil::microSleep(100, 0);
                } while (X.recordQueueLength() > 0 && timer.elapsedTime() < 3);

                {
                    ASSERT(3 == countLoggedRecords(globbuf.gl_pathv[0]));
                    globfree(&globbuf);
                }
            }

            mX.disableFileLogging();
            removeFilesByPrefix(filename.c_str());
            multiplexObserver.deregisterObserver(&mX);
            mX.stopPublicationThread();
        }
#endif
      } break;
      case -3: // FALL THROUGH
      case 3: {
        // --------------------------------------------------------------------
        // TESTING NON-BLOCKING AND BLOCKING CALLER THREAD
        //
        // Concerns:
        //   - Asynchronous observer is configured to drop records when the
        //     fixed queue is full by default.  An alert should be printed
        //     to the logfile for all dropped records.  This alert should
        //     not be printed excessively.  (Specifically, it should be
        //     printed when the queue is half empty or the count has reached
        //     a threshold).
        //
        //   - Asynchronous observer can be configured to block the caller of
        //     'publish'  when the fixed queue is full instead of dropping
        //     records.  In that case no record should be dropped.
        //
        //   - Note, this test can be run as a negative test case.  Doing so
        //     will preserve the logfiles.
        //
        // Plan:
        //   To test non-blocking caller thread, we will first create an async
        //   file observer. Then publish a fair large amount of records.  We
        //   verify dropped records alerts being raised.
        //
        //   To test blocking caller thread, we will first create an async file
        //   observer by passing 'true' in the 'blocking' parameter.  Then
        //   publish a fairly large amount of records.  We verify all the
        //   records published are actually written to file and nothing gets
        //   dropped.
        //
        // Testing:
        //   This test is for testing non-blocking and blocking caller thread,
        //   not for any particular public method.
        // --------------------------------------------------------------------

        bslma::TestAllocator ta;

        int numTestRecords = 40000;
        ball::MultiplexObserver multiplexObserver;
        ball::LoggerManagerConfiguration configuration;
        ASSERT(0 == configuration.setDefaultThresholdLevelsIfValid(
<<<<<<< HEAD
                    ball::Severity::BAEL_OFF,
                    ball::Severity::BAEL_TRACE,
                    ball::Severity::BAEL_OFF,
                    ball::Severity::BAEL_OFF));
        ball::LoggerManagerScopedGuard guard(&multiplexObserver,
                                             configuration);
=======
                    ball::Severity::e_OFF,
                    ball::Severity::e_TRACE,
                    ball::Severity::e_OFF,
                    ball::Severity::e_OFF));
        ball::LoggerManagerScopedGuard guard(&multiplexObserver, configuration);
>>>>>>> 6938c4e8
        if (verbose) cerr << "Testing blocking caller thread."
                          << endl;
        {
            bsl::string fileName = tempFileName(veryVerbose);

            int fixedQueueSize     = 1000;
            Obj mX(ball::Severity::e_ERROR,
                   false,
                   fixedQueueSize,
                   ball::Severity::e_TRACE,
                   &ta);
            const Obj& X = mX;

            // Start the publication thread, make sure the publication thread
            // started

            mX.startPublicationThread();
            ASSERT(X.isPublicationThreadRunning());
            bdlqq::ThreadUtil::microSleep(0, 1);

            multiplexObserver.registerObserver(&mX);
            mX.enableFileLogging(fileName.c_str());
            BALL_LOG_SET_CATEGORY("bael::AsyncFileObserverTest");

            ASSERT(0 == bdlsu::FilesystemUtil::getFileSize(fileName));

            ball::Context context;
            for (int i = 0;i < numTestRecords; ++i)
                BALL_LOG_TRACE << "This will not be dropped." << BALL_LOG_END;

            mX.stopPublicationThread();
            mX.disableFileLogging();
            multiplexObserver.deregisterObserver(&mX);

            ASSERT(numTestRecords == countLoggedRecords(fileName));

            removeFilesByPrefix(fileName.c_str());
        }

        if (verbose) cerr << "Testing non-blocking caller thread."
                          << endl;
        {
            bsl::string fileName = tempFileName(veryVerbose);

            int fixedQueueSize     = 1000;
            Obj mX(ball::Severity::e_ERROR,
                   false,
                   fixedQueueSize,
                   &ta);
            const Obj& X = mX;

            // Start the publication thread, make sure the publication thread
            // started

            mX.startPublicationThread();
            ASSERT(X.isPublicationThreadRunning());
            bdlqq::ThreadUtil::microSleep(0, 1);
            multiplexObserver.registerObserver(&mX);

            mX.enableFileLogging(fileName.c_str());
            BALL_LOG_SET_CATEGORY("bael::AsyncFileObserverTest");

            ball::Context context;
            for (int i = 0;i < numTestRecords; ++i)
                BALL_LOG_TRACE << "This will be dropped." << BALL_LOG_END;

            mX.stopPublicationThread();
            mX.disableFileLogging();
            multiplexObserver.deregisterObserver(&mX);

// Removed with bdlpcre_regex removal.
#if 0
            // We should have got the warning
            int numRecords = countMatchingRecords(fileName, "will be dropped");
            int numDroppedRecords = accumulateMatchingRecords(
                                       fileName,
                                       "Dropped (\\d+) log records");
            int numDroppedRecordMessages = countMatchingRecords(
                                       fileName,
                                       "Dropped \\d+ log records");

            LOOP2_ASSERT(numRecords, numDroppedRecords,
                         numTestRecords == numRecords + numDroppedRecords);

            // The dropped records messages are printed only when the queue
            // is half empty or when there are 5000.  The way we've set up
            // this test, there should be one printed for every 5000 dropped
            // messages plus an additional one, with any remainder, printed
            // while the queue is draining.
            int expectDroppedRecordMessages = (int)bsl::ceil(
                                                  numDroppedRecords / 5000.0);
            LOOP2_ASSERT(
                     numDroppedRecordMessages, expectDroppedRecordMessages,
                     numDroppedRecordMessages == expectDroppedRecordMessages);
#endif

            if (0 < test) {
                removeFilesByPrefix(fileName.c_str());
            }
        }
      } break;
      case 2: {
        // --------------------------------------------------------------------
        // TESTING RELEASING RECORDS
        //
        // Concerns:
        //   The 'releaseRecords' method clears all shared pointers in async
        //   file observer's fixed queue without logging them.
        //
        // Plan:
        //   We will first create an async file observer and a logger manager
        //   with limited life-time through scoped guard.  Then publish a fair
        //   large amount of records after which let the scoped guard run out
        //   of scope immediately.  The logger manager will be released and it
        //   should call the 'releaseRecords' method of async file observer
        //   before destruction.  We verify the 'releaseRecords' being called
        //   and clears the fixed queue immediately.
        //
        // Tactics:
        //   - Helper Function -1 (see paragraph below)
        //   - Ad-Hoc Data Selection Method
        //   - Brute Force Implementation Technique
        //
        // Helper Function:
        //   The helper function is run as a child task with stdout redirected
        //   to a file.  This captures stdout in the file so it can be
        //   compared to output to the stringstream passed to the file
        //   observer.  The name of the file is generated here and put into
        //   an environment variable so the child process can read it and
        //   compare it with the expected output.
        //
        // Testing:
        //   void releaseRecords();
        // --------------------------------------------------------------------

        bslma::TestAllocator ta;

        // Redirect stdout to temporary file

        bsl::string fileName = tempFileName(veryVerbose);
        {
            const FILE *out = stdout;
            ASSERT(out == freopen(fileName.c_str(), "w", stdout));
            fflush(stdout);
        }
        if (verbose)
            cerr << "Testing 'releaseRecords'.\n"
                 << "=========================\n" << endl;
        {
            Obj mX;  const Obj& X = mX;
            mX.startPublicationThread();
            bdlqq::ThreadUtil::microSleep(0, 1);
            ASSERT(ball::Severity::e_WARN == X.stdoutThreshold());

            bsl::shared_ptr<ball::Record> record(new (ta) ball::Record(&ta),
                                                &ta);
            int logCount  = 8000;
            {
                ball::LoggerManagerConfiguration configuration;

                // Publish synchronously all messages regardless of their
                // severity.  This configuration also guarantees that the
                // observer will only see each message only once.

                ASSERT(0 == configuration.setDefaultThresholdLevelsIfValid(
                            ball::Severity::e_OFF,
                            ball::Severity::e_TRACE,
                            ball::Severity::e_OFF,
                            ball::Severity::e_OFF));
                ball::LoggerManagerScopedGuard guard(&mX, configuration);

                BALL_LOG_SET_CATEGORY("bael::AsyncFileObserverTest");

                // Throw fair large amount of logs into the queue

                for (int i = 0;i < logCount;++i)
                {
                    ball::Context context;
                    mX.publish(record, context);
                }

                ASSERT(record.use_count() > 1);

                // After this code block the logger manager will be destroyed

            }

            // The 'releaseRecord' method should clear the queue immediately

            ASSERT(record.use_count() == 1);

            mX.stopPublicationThread();

            // Check that the records cleared by the 'releaseRecord' do not
            // get published.

            ASSERT(countLoggedRecords(fileName) < logCount);
        }
        fclose(stdout);
        removeFilesByPrefix(fileName.c_str());
      } break;
      case 1: {
        // --------------------------------------------------------------------
        // Publishing Test
        //
        // Concerns:
        //   1. The publication thread starts and stops properly
        //   2. Records are published asynchronously
        //   3. The 'publish' method logs in the expected format using
        //      enable/disableStdoutLogging
        //   4. The 'publish' method properly ignores the severity below the
        //      one specified at construction on 'stdout'
        //   5. The 'publish' publishes all messages to a file if file logging
        //      is enabled
        //   6. The name of the log file should be in accordance with what is
        //      defined by the given pattern if file logging is enabled by a
        //      pattern
        //   7. The 'setLogFormat' method can change to the desired output
        //      format for both 'stdout' and the log file
        //
        // Plan:
        //   First, we setup up an observer and call 'startPublicationThread'
        //   and 'stopPublicationThread' a couple of times to verify the
        //   publication thread starts and stops as expected.
        //
        //   Then, we directly call 'publish' method to verify the publication
        //   is indeed asynchronous.  This is done by checking records being
        //   written even after the 'publish' methods are done invoked.
        //
        //   Last, we will set up the observer and check if logged messages are
        //   in the expected format and contain the expected data by comparing
        //   the output of this observer with 'ball::DefaultObserver', that we
        //   slightly modify.  Then, we will configure the observer to ignore
        //   different severity and test if only the expected messages are
        //   published.  We will use different manipulators to affect output
        //   format and verify that it has changed where expected.
        //
        // Tactics:
        //   - Helper Function -1 (see paragraph below)
        //   - Ad-Hoc Data Selection Method
        //   - Brute Force Implementation Technique
        //
        // Helper Function:
        //   The helper function is run as a child task with stdout redirected
        //   to a file.  This captures stdout in the file so it can be
        //   compared to output to the stringstream passed to the file
        //   observer.  The name of the file is generated here and put into
        //   an environment variable so the child process can read it and
        //   compare it with the expected output.
        //
        // Testing:
        //   ball::AsyncFileObserver(ball::Severity::Level, bslma::Allocator)
        //   ~ball::AsyncFileObserver()
        //   void startPublicationThread()
        //   void shutdownPublicationThread();
        //   void stopPublicationThread()
        //   bool isPublicationThreadRunning()
        //   publish(const ball::Record& record, const ball::Context& context)
        //   void disableFileLogging()
        //   void disableStdoutLoggingPrefix()
        //   int enableFileLogging(const char *logFilenamePattern)
        //   void enableStdoutLoggingPrefix()
        //   void publish(const ball::Record&, const ball::Context&)
        //   void setStdoutThreshold(ball::Severity::Level stdoutThreshold)
        //   bool isFileLoggingEnabled() const
        //   bool isStdoutLoggingPrefixEnabled() const
        //   ball::Severity::Level stdoutThreshold() const
        //   bool isPublishInLocalTimeEnabled() const
        //   void setLogFormat(const char*, const char*)
        //   void getLogFormat(const char**, const char**) const
        // --------------------------------------------------------------------

        if (verbose) cout << "BREATHING TEST.\n"
                             "===============\n";

        bslma::TestAllocator ta;

        int loopCount = 0;
        int linesNum  = 0;
        bsl::string line(&ta);

        bsl::string fileName = tempFileName(veryVerbose);
        {
            const FILE *out = stdout;
            ASSERT(out == freopen(fileName.c_str(), "w", stdout));
            fflush(stdout);
        }

        ASSERT(bdlsu::FilesystemUtil::exists(fileName));
        ASSERT(0 == bdlsu::FilesystemUtil::getFileSize(fileName));

#if defined(BSLS_PLATFORM_OS_UNIX) && \
   (!defined(BSLS_PLATFORM_OS_SOLARIS) || BSLS_PLATFORM_OS_VER_MAJOR >= 10)
        // For the localtime to be picked to avoid the all.pl env to pollute
        // us.
        unsetenv("TZ");
#endif
        ball::LoggerManagerConfiguration configuration;

        // Publish synchronously all messages regardless of their severity.
        // This configuration also guarantees that the observer will only see
        // each message only once.

        ASSERT(0 == configuration.setDefaultThresholdLevelsIfValid(
                                              ball::Severity::e_OFF,
                                              ball::Severity::e_TRACE,
                                              ball::Severity::e_OFF,
                                              ball::Severity::e_OFF));
        ball::MultiplexObserver multiplexObserver;
        ball::LoggerManagerScopedGuard guard(&multiplexObserver,
                                             configuration);

        if (verbose) cerr << "Testing publication thread start and stop."
                          << endl;
        {
            Obj mX;

            // Start the publication thread, make sure the publication thread
            // started

            mX.startPublicationThread();
            bdlqq::ThreadUtil::microSleep(0, 1);
            ASSERT(mX.isPublicationThreadRunning());

            // Start the publication thread again, make sure nothing bad occurs

            mX.startPublicationThread();
            bdlqq::ThreadUtil::microSleep(0, 1);
            ASSERT(mX.isPublicationThreadRunning());

            // Stop the publication thread, make sure the publication thread
            // stopped

            mX.stopPublicationThread();
            bdlqq::ThreadUtil::microSleep(0, 1);
            ASSERT(!mX.isPublicationThreadRunning());

            // Stop the publication thread again, make sure nothing bad occurs

            mX.stopPublicationThread();
            bdlqq::ThreadUtil::microSleep(0, 1);
            ASSERT(!mX.isPublicationThreadRunning());
        }

        if (verbose) cerr << "Testing asynchronous publication."
                          << endl;
        {
            Obj mX;
            mX.startPublicationThread();
            bdlqq::ThreadUtil::microSleep(0, 1);

            bsl::shared_ptr<ball::Record> record(new (ta) ball::Record(&ta),
                                                &ta);

            BALL_LOG_SET_CATEGORY("bael::AsyncFileObserverTest");

            int beginFileOffset = bdlsu::FilesystemUtil::getFileSize(fileName);
            if (verbose)
                cout << "Begin file offset: " << beginFileOffset << endl;

            // Throw fair large amount of logs into the queue

            int logCount  = 8000;
            for (int i = 0;i < logCount;++i)
            {
                ball::Context context;
                mX.publish(record, context);
            }

            // Verify there are still records left not published

            ASSERT(record.use_count() > 1);
            int afterFileOffset = bdlsu::FilesystemUtil::getFileSize(fileName);
            if (verbose)
                cout << "FileOffset after publish: " << afterFileOffset
                     << endl;

            // Verify writing is in process even after all 'publish' calls are
            // finished

            bdlqq::ThreadUtil::microSleep(0, 1);
            int endFileOffset = bdlsu::FilesystemUtil::getFileSize(fileName);
            if (verbose) cout << "End file offset: " << endFileOffset << endl;

            ASSERT(afterFileOffset < endFileOffset);

            mX.stopPublicationThread();
        }

        if (verbose) cerr << "Testing threshold and output format."
                          << endl;
        {
            Obj mX;  const Obj& X = mX;
            mX.startPublicationThread();
            bdlqq::ThreadUtil::microSleep(0, 1);
            ASSERT(ball::Severity::e_WARN == X.stdoutThreshold());
            bsl::ostringstream os, dos;

            ball::DefaultObserver defaultObserver(&dos);
            ball::MultiplexObserver localMultiObserver;
            localMultiObserver.registerObserver(&mX);
            localMultiObserver.registerObserver(&defaultObserver);
            multiplexObserver.registerObserver(&localMultiObserver);

            BALL_LOG_SET_CATEGORY("bael::AsyncFileObserverTest");

            bsl::streambuf *coutSbuf = bsl::cout.rdbuf();

            bsl::cout.rdbuf(os.rdbuf());
            int fileOffset = bdlsu::FilesystemUtil::getFileSize(fileName);

            // these two lines are a desperate kludge to make windows work --
            // this test driver works everywhere else without them.

            (void) readPartialFile(fileName, 0);
            fileOffset = bdlsu::FilesystemUtil::getFileSize(fileName);

            BALL_LOG_TRACE << "not logged" << BALL_LOG_END;
            ASSERT(bdlsu::FilesystemUtil::getFileSize(fileName) == fileOffset);
            dos.str("");

            BALL_LOG_DEBUG << "not logged" << BALL_LOG_END;
            ASSERT(bdlsu::FilesystemUtil::getFileSize(fileName) == fileOffset);
            dos.str("");

            BALL_LOG_INFO << "not logged" << BALL_LOG_END;
            ASSERT(bdlsu::FilesystemUtil::getFileSize(fileName) == fileOffset);
            dos.str("");

            BALL_LOG_WARN << "log WARN" << BALL_LOG_END;
            // Replace the spaces after pid, __FILE__ to make dos match the
            // file
            {
                bsl::string temp = dos.str();
                temp[temp.find(__FILE__) + sizeof(__FILE__) - 1] = ':';
                replaceSecondSpace(&temp, ':');
                dos.str(temp);
            }
            if (veryVeryVerbose) { P_(dos.str()); P(os.str()); }
            {
                // Wait up to 3 seconds for the async logging to complete

                loopCount = 0;
                bsl::string coutS = "";
                do {
                    bdlqq::ThreadUtil::microSleep(0, 1);
                    coutS = readPartialFile(fileName, fileOffset);
                } while (coutS == "" && loopCount++ < 3);
                LOOP2_ASSERT(dos.str(), coutS, dos.str() == coutS);
            }
            fileOffset = bdlsu::FilesystemUtil::getFileSize(fileName);
            dos.str("");

            mX.setStdoutThreshold(ball::Severity::e_ERROR);
            ASSERT(ball::Severity::e_ERROR == X.stdoutThreshold());
            BALL_LOG_WARN << "not logged" << BALL_LOG_END;
            ASSERT("" == readPartialFile(fileName, fileOffset));
            dos.str("");

            BALL_LOG_ERROR << "log ERROR" << BALL_LOG_END;
            // Replace the spaces after pid, __FILE__ to make dos match the
            // file
            {
                bsl::string temp = dos.str();
                temp[temp.find(__FILE__) + sizeof(__FILE__) - 1] = ':';
                replaceSecondSpace(&temp, ':');
                dos.str(temp);
            }
            if (veryVeryVerbose) { P_(dos.str()); P(os.str()); }
            {
                // Wait up to 3 seconds for the async logging to complete

                loopCount = 0;
                bsl::string coutS = "";
                do {
                    bdlqq::ThreadUtil::microSleep(0, 1);
                    coutS = readPartialFile(fileName, fileOffset);
                } while (coutS == "" && loopCount++ < 3);
                LOOP2_ASSERT(dos.str(), coutS, dos.str() == coutS);
            }
            fileOffset = bdlsu::FilesystemUtil::getFileSize(fileName);
            dos.str("");

            BALL_LOG_FATAL << "log FATAL" << BALL_LOG_END;
            // Replace the spaces after pid, __FILE__ to make dos match the
            // file
            {
                bsl::string temp = dos.str();
                temp[temp.find(__FILE__) + sizeof(__FILE__) - 1] = ':';
                replaceSecondSpace(&temp, ':');
                dos.str(temp);
            }
            if (veryVeryVerbose) { P_(dos.str()); P(os.str()); }
            {
                // Wait up to 3 seconds for the async logging to complete

                loopCount = 0;
                bsl::string coutS = "";
                do {
                    bdlqq::ThreadUtil::microSleep(0, 1);
                    coutS = readPartialFile(fileName, fileOffset);
                } while (coutS == "" && loopCount++ < 3);
                LOOP2_ASSERT(dos.str(), coutS, dos.str() == coutS);
            }
            fileOffset = bdlsu::FilesystemUtil::getFileSize(fileName);
            dos.str("");

            bsl::cout.rdbuf(coutSbuf);
            multiplexObserver.deregisterObserver(&localMultiObserver);
            localMultiObserver.deregisterObserver(&defaultObserver);
            localMultiObserver.deregisterObserver(&mX);
            mX.stopPublicationThread();
        }

        if (verbose) cerr << "Testing constructor threshold." << endl;
        {
            Obj mX(ball::Severity::e_FATAL, &ta);
            mX.startPublicationThread();
            bdlqq::ThreadUtil::microSleep(0, 1);
            bsl::ostringstream os, dos;
            int fileOffset = bdlsu::FilesystemUtil::getFileSize(fileName);

            ball::DefaultObserver defaultObserver(&dos);
            ball::MultiplexObserver localMultiObserver;
            localMultiObserver.registerObserver(&mX);
            localMultiObserver.registerObserver(&defaultObserver);
            multiplexObserver.registerObserver(&localMultiObserver);

            BALL_LOG_SET_CATEGORY("bael::AsyncFileObserverTest");

            bsl::streambuf *coutSbuf = bsl::cout.rdbuf();

            bsl::cout.rdbuf(os.rdbuf());
            ASSERT(bdlsu::FilesystemUtil::getFileSize(fileName) == fileOffset);

            BALL_LOG_TRACE << "not logged" << BALL_LOG_END;
            ASSERT(bdlsu::FilesystemUtil::getFileSize(fileName) == fileOffset);
            dos.str("");

            BALL_LOG_DEBUG << "not logged" << BALL_LOG_END;
            ASSERT(bdlsu::FilesystemUtil::getFileSize(fileName) == fileOffset);
            dos.str("");

            BALL_LOG_INFO << "not logged" << BALL_LOG_END;
            ASSERT(bdlsu::FilesystemUtil::getFileSize(fileName) == fileOffset);
            dos.str("");

            BALL_LOG_WARN << "not logged" << BALL_LOG_END;
            ASSERT(bdlsu::FilesystemUtil::getFileSize(fileName) == fileOffset);
            dos.str("");

            BALL_LOG_ERROR << "not logged" << BALL_LOG_END;
            ASSERT(bdlsu::FilesystemUtil::getFileSize(fileName) == fileOffset);
            dos.str("");

            BALL_LOG_FATAL << "log" << BALL_LOG_END;
            // Replace the spaces after pid, __FILE__ to make dos match the
            // file
            {
                bsl::string temp = dos.str();
                temp[temp.find(__FILE__) + sizeof(__FILE__) - 1] = ':';
                replaceSecondSpace(&temp, ':');
                dos.str(temp);
            }
            if (veryVeryVerbose) { P_(dos.str()); P(os.str()); }
            {
                // Wait up to 3 seconds for the async logging to complete

                loopCount = 0;
                bsl::string coutS = "";
                do {
                    bdlqq::ThreadUtil::microSleep(0, 1);
                    coutS = readPartialFile(fileName, fileOffset);
                } while (coutS == "" && loopCount++ < 3);
                LOOP2_ASSERT(dos.str(), coutS, dos.str() == coutS);
            }
            ASSERT(dos.str() == readPartialFile(fileName, fileOffset));
            fileOffset = bdlsu::FilesystemUtil::getFileSize(fileName);
            dos.str("");

            ASSERT("" == os.str());

            bsl::cout.rdbuf(coutSbuf);
            multiplexObserver.deregisterObserver(&localMultiObserver);
            localMultiObserver.deregisterObserver(&defaultObserver);
            localMultiObserver.deregisterObserver(&mX);
            mX.stopPublicationThread();
        }

        if (verbose) cerr << "Testing short format." << endl;
        {
            Obj mX;  const Obj& X = mX;
            mX.startPublicationThread();
            bdlqq::ThreadUtil::microSleep(0, 1);
            ASSERT(!X.isPublishInLocalTimeEnabled());
            ASSERT( X.isStdoutLoggingPrefixEnabled());
            mX.disableStdoutLoggingPrefix();
            ASSERT(!X.isStdoutLoggingPrefixEnabled());

            bsl::ostringstream os, testOs, dos;
            int fileOffset = bdlsu::FilesystemUtil::getFileSize(fileName);

            ball::DefaultObserver defaultObserver(&dos);
            ball::MultiplexObserver localMultiObserver;
            localMultiObserver.registerObserver(&mX);
            localMultiObserver.registerObserver(&defaultObserver);
            multiplexObserver.registerObserver(&localMultiObserver);

            BALL_LOG_SET_CATEGORY("bael::AsyncFileObserverTest");

            bsl::streambuf *coutSbuf = bsl::cout.rdbuf();

            bsl::cout.rdbuf(os.rdbuf());

            BALL_LOG_TRACE << "not logged" << BALL_LOG_END;
            ASSERT(bdlsu::FilesystemUtil::getFileSize(fileName) == fileOffset);

            BALL_LOG_DEBUG << "not logged" << BALL_LOG_END;
            ASSERT(bdlsu::FilesystemUtil::getFileSize(fileName) == fileOffset);

            BALL_LOG_INFO << "not logged" << BALL_LOG_END;
            ASSERT(bdlsu::FilesystemUtil::getFileSize(fileName) == fileOffset);

            BALL_LOG_WARN << "log WARN" << BALL_LOG_END;
            testOs << "\nWARN " << __FILE__ << ":" << __LINE__ - 1 <<
                      " bael::AsyncFileObserverTest log WARN " << "\n";
            {
                // Wait up to 3 seconds for the async logging to complete

                loopCount = 0;
                bsl::string coutS = "";
                do {
                    bdlqq::ThreadUtil::microSleep(0, 1);
                    coutS = readPartialFile(fileName, fileOffset);
                } while (coutS == "" && loopCount++ < 3);
                LOOP2_ASSERT(testOs.str(), coutS, testOs.str() == coutS);
            }
            fileOffset = bdlsu::FilesystemUtil::getFileSize(fileName);
            testOs.str("");

            BALL_LOG_ERROR << "log ERROR" << BALL_LOG_END;
            testOs << "\nERROR " << __FILE__ << ":" << __LINE__ - 1 <<
                      " bael::AsyncFileObserverTest log ERROR " << "\n";
            {
                // Wait up to 3 seconds for the async logging to complete

                loopCount = 0;
                bsl::string coutS = "";
                do {
                    bdlqq::ThreadUtil::microSleep(0, 1);
                    coutS = readPartialFile(fileName, fileOffset);
                } while (coutS == "" && loopCount++ < 3);
                LOOP2_ASSERT(testOs.str(), coutS, testOs.str() == coutS);
            }
            fileOffset = bdlsu::FilesystemUtil::getFileSize(fileName);
            testOs.str("");

            ASSERT(!X.isStdoutLoggingPrefixEnabled());
            mX.enableStdoutLoggingPrefix();
            ASSERT( X.isStdoutLoggingPrefixEnabled());

            dos.str("");

            BALL_LOG_FATAL << "log FATAL" << BALL_LOG_END;
            testOs << "\nFATAL " << __FILE__ << ":" << __LINE__ - 1 <<
                      " bael::AsyncFileObserverTest log FATAL " << "\n";
            {
                // Replace the spaces after pid, __FILE__ to make dos match the
                // file
                bsl::string temp = dos.str();
                temp[temp.find(__FILE__) + sizeof(__FILE__) - 1] = ':';
                replaceSecondSpace(&temp, ':');
                dos.str(temp);

                // Wait up to 3 seconds for the async logging to complete

                loopCount = 0;
                bsl::string coutS = "";
                do {
                    bdlqq::ThreadUtil::microSleep(0, 1);
                    coutS = readPartialFile(fileName, fileOffset);
                } while (coutS == "" && loopCount++ < 3);
                if (veryVeryVerbose) { P_(dos.str()); P(coutS); }
                LOOP2_ASSERT(dos.str(), coutS, dos.str() == coutS);
                ASSERT(testOs.str() != coutS);
            }
            fileOffset = bdlsu::FilesystemUtil::getFileSize(fileName);

            ASSERT("" == os.str());

            bsl::cout.rdbuf(coutSbuf);
            multiplexObserver.deregisterObserver(&localMultiObserver);
            localMultiObserver.deregisterObserver(&defaultObserver);
            localMultiObserver.deregisterObserver(&mX);
            mX.stopPublicationThread();
        }

        if (verbose) cerr << "Testing short format with local time "
                          << "offset."
                          << endl;
        {
            Obj mX(ball::Severity::e_WARN, true, 8192, &ta);
            const Obj& X = mX;
            mX.startPublicationThread();
            bdlqq::ThreadUtil::microSleep(0, 1);
            ASSERT( X.isPublishInLocalTimeEnabled());
            ASSERT( X.isStdoutLoggingPrefixEnabled());
            mX.disableStdoutLoggingPrefix();
            ASSERT(!X.isStdoutLoggingPrefixEnabled());
            int fileOffset = bdlsu::FilesystemUtil::getFileSize(fileName);

            bsl::ostringstream os, testOs, dos;

            ball::DefaultObserver defaultObserver(&dos);
            ball::MultiplexObserver localMultiObserver;
            localMultiObserver.registerObserver(&mX);
            localMultiObserver.registerObserver(&defaultObserver);
            multiplexObserver.registerObserver(&localMultiObserver);

            BALL_LOG_SET_CATEGORY("bael::AsyncFileObserverTest");

            bsl::streambuf *coutSbuf = bsl::cout.rdbuf();

            bsl::cout.rdbuf(os.rdbuf());

            BALL_LOG_TRACE << "not logged" << BALL_LOG_END;
            ASSERT(bdlsu::FilesystemUtil::getFileSize(fileName) == fileOffset);

            BALL_LOG_DEBUG << "not logged" << BALL_LOG_END;
            ASSERT(bdlsu::FilesystemUtil::getFileSize(fileName) == fileOffset);

            BALL_LOG_INFO << "not logged" << BALL_LOG_END;
            ASSERT(bdlsu::FilesystemUtil::getFileSize(fileName) == fileOffset);

            BALL_LOG_WARN << "log WARN" << BALL_LOG_END;
            testOs << "\nWARN " << __FILE__ << ":" << __LINE__ - 1 <<
                      " bael::AsyncFileObserverTest log WARN " << "\n";
            {
                // Wait up to 3 seconds for the async logging to complete

                loopCount = 0;
                bsl::string coutS = "";
                do {
                    bdlqq::ThreadUtil::microSleep(0, 1);
                    coutS = readPartialFile(fileName, fileOffset);
                } while (coutS == "" && loopCount++ < 3);
                LOOP2_ASSERT(testOs.str(), coutS, testOs.str() == coutS);
            }
            fileOffset = bdlsu::FilesystemUtil::getFileSize(fileName);
            testOs.str("");

            BALL_LOG_ERROR << "log ERROR" << BALL_LOG_END;
            testOs << "\nERROR " << __FILE__ << ":" << __LINE__ - 1 <<
                      " bael::AsyncFileObserverTest log ERROR " << "\n";
            {
                // Wait up to 3 seconds for the async logging to complete

                loopCount = 0;
                bsl::string coutS = "";
                do {
                    bdlqq::ThreadUtil::microSleep(0, 1);
                    coutS = readPartialFile(fileName, fileOffset);
                } while (coutS == "" && loopCount++ < 3);
                LOOP2_ASSERT(testOs.str(), coutS, testOs.str() == coutS);
            }
            fileOffset = bdlsu::FilesystemUtil::getFileSize(fileName);
            testOs.str("");

            ASSERT(!X.isStdoutLoggingPrefixEnabled());
            mX.enableStdoutLoggingPrefix();
            ASSERT( X.isStdoutLoggingPrefixEnabled());

            dos.str("");

            BALL_LOG_FATAL << "log FATAL" << BALL_LOG_END;
            testOs << "FATAL " << __FILE__ << ":" << __LINE__ - 1 <<
                      " bael::AsyncFileObserverTest log FATAL " << "\n";
            // Replace the spaces after pid, __FILE__
            {
                bsl::string temp = dos.str();
                temp[temp.find(__FILE__) + sizeof(__FILE__) - 1] = ':';
                replaceSecondSpace(&temp, ':');
                dos.str(temp);
            }

            {
                // Wait up to 3 seconds for the async logging to complete

                loopCount = 0;
                bsl::string coutS = "";
                do {
                    bdlqq::ThreadUtil::microSleep(0, 1);
                    coutS = readPartialFile(fileName, fileOffset);
                } while (coutS == "" && loopCount++ < 3);
                if (0 ==
                    bdlt::LocalTimeOffset::localTimeOffset(
                                    bdlt::CurrentTime::utc()).totalSeconds()) {
                    LOOP2_ASSERT(dos.str(), os.str(), dos.str() == coutS);
                }
                else {
                    LOOP2_ASSERT(dos.str(), os.str(), dos.str() != coutS);
                }
                ASSERT(testOs.str() != coutS);
                LOOP2_ASSERT(coutS, testOs.str(),
                            bsl::string::npos != coutS.find(testOs.str()));

                // Now let's verify the actual difference.
                int defaultObsHour;
                if (dos.str().length() >= 11) {
                    bsl::istringstream is(dos.str().substr(11, 2));
                    ASSERT(is >> defaultObsHour);
                } else {
                    ASSERT(0 && "can't substr(11,2), string too short");
                }
                int fileObsHour;
                if (coutS.length() >= 11) {
                    bsl::istringstream is(coutS.substr(11, 2));
                    ASSERT(is >> fileObsHour);
                } else {
                    ASSERT(0 && "can't substr(11,2), string too short");
                }
                int difference = bdlt::CurrentTime::utc().hour() -
                                 bdlt::CurrentTime::local().hour();
                LOOP3_ASSERT(fileObsHour, defaultObsHour, difference,
                       (fileObsHour + difference + 24) % 24 == defaultObsHour);
                {
                    bsl::string temp = dos.str();
                    temp[11] = coutS[11];
                    temp[12] = coutS[12];
                    dos.str(temp);
                }

                if (defaultObsHour - difference >= 0 &&
                    defaultObsHour - difference < 24) {
                    // UTC and local time are on the same day
                    if (veryVeryVerbose) { P_(dos.str()); P(coutS); }

                }
                else if (coutS.length() >= 11) {
                    // UTC and local time are on different days.  Ignore date.

                    ASSERT(dos.str().substr(10) == os.str().substr(10));
                } else {
                    ASSERT(0 && "can't substr(11,2), string too short");
                }
                fileOffset = bdlsu::FilesystemUtil::getFileSize(fileName);
                ASSERT(0 == os.str().length());

                bsl::cout.rdbuf(coutSbuf);
                multiplexObserver.deregisterObserver(&localMultiObserver);
                localMultiObserver.deregisterObserver(&defaultObserver);
                localMultiObserver.deregisterObserver(&mX);
                mX.stopPublicationThread();
            }
        }

        if (verbose) cerr << "Testing file logging." << endl;
        {
            bsl::string fn = tempFileName(veryVerbose);
            int fileOffset = bdlsu::FilesystemUtil::getFileSize(fileName);

            Obj mX(ball::Severity::e_WARN, &ta);
            const Obj& X = mX;
            mX.startPublicationThread();
            bdlqq::ThreadUtil::microSleep(0, 1);
            Q(Ignore warning about /bogus/path/foo -- it is expected);
            ASSERT(-1 == mX.enableFileLogging("/bogus/path/foo"));
            bsl::stringstream ss;

            multiplexObserver.registerObserver(&mX);

            BALL_LOG_SET_CATEGORY("bael::AsyncFileObserverTest");

            bsl::streambuf *coutSbuf = bsl::cout.rdbuf();
            bsl::cout.rdbuf(ss.rdbuf());
            ASSERT(0 == mX.enableFileLogging(fn.c_str()));
            ASSERT(X.isFileLoggingEnabled());
            ASSERT(1 == mX.enableFileLogging(fn.c_str()));

            BALL_LOG_TRACE << "log 1" << BALL_LOG_END;
            BALL_LOG_DEBUG << "log 2" << BALL_LOG_END;
            BALL_LOG_INFO <<  "log 3" << BALL_LOG_END;
            BALL_LOG_WARN <<  "log 4" << BALL_LOG_END;
            BALL_LOG_ERROR << "log 5" << BALL_LOG_END;
            BALL_LOG_FATAL << "log 6" << BALL_LOG_END;

            // Wait up to 3 seconds for the async logging to complete

            loopCount = 0;
            do {
                linesNum = 0;
                bdlqq::ThreadUtil::microSleep(0, 1);
                bsl::ifstream fs1;
                fs1.open(fn.c_str(), bsl::ifstream::in);
                while (getline(fs1, line)) { ++linesNum; }
                fs1.close();
            } while (linesNum < 12 && loopCount++ < 3);

            {
                bsl::ifstream fs;
                fs.open(fn.c_str(), bsl::ifstream::in);
                bsl::ifstream coutFs;
                coutFs.open(fileName.c_str(), bsl::ifstream::in);
                ASSERT(fs.is_open());
                ASSERT(coutFs.is_open());
                coutFs.seekg(fileOffset);
                linesNum = 0;
                while (getline(fs, line)) {
                    if (linesNum >= 6) {
                        // check format
                        bsl::string coutLine;
                        getline(coutFs, coutLine);
                        ASSERT(coutLine == line);
                        //bsl::cerr << coutLine << endl << line << endl;
                    }
                    ++linesNum;
                }
                fs.close();
                ASSERT(!getline(coutFs, line));
                coutFs.close();
                ASSERT(12 == linesNum);
            }

            ASSERT(X.isFileLoggingEnabled());
            mX.disableFileLogging();
            ASSERT(!X.isFileLoggingEnabled());
            BALL_LOG_TRACE << "log 1" << BALL_LOG_END;
            BALL_LOG_DEBUG << "log 2" << BALL_LOG_END;
            BALL_LOG_INFO <<  "log 3" << BALL_LOG_END;
            BALL_LOG_WARN <<  "log 4" << BALL_LOG_END;
            BALL_LOG_ERROR << "log 5" << BALL_LOG_END;
            BALL_LOG_FATAL << "log 6" << BALL_LOG_END;

            // Wait up to 3 seconds for the async logging to complete

            loopCount = 0;
            do {
                bdlqq::ThreadUtil::microSleep(0, 1);
                linesNum = 0;
                bsl::ifstream fs1;
                fs1.open(fn.c_str(), bsl::ifstream::in);
                while (getline(fs1, line)) { ++linesNum; }
                fs1.close();
            } while (linesNum < 12 && loopCount++ < 3);

            {
                bsl::ifstream fs;
                fs.open(fn.c_str(), bsl::ifstream::in);
                ASSERT(fs.is_open());
                fs.clear();
                linesNum = 0;
                while (getline(fs, line)) { ++linesNum; }
                fs.close();
                ASSERT(12 == linesNum);
            }

            ASSERT(0 == mX.enableFileLogging(fn.c_str()));
            ASSERT(X.isFileLoggingEnabled());
            ASSERT(1 == mX.enableFileLogging(fn.c_str()));

            BALL_LOG_TRACE << "log 7" << BALL_LOG_END;
            BALL_LOG_DEBUG << "log 8" << BALL_LOG_END;
            BALL_LOG_INFO <<  "log 9" << BALL_LOG_END;
            BALL_LOG_WARN <<  "log 1" << BALL_LOG_END;
            BALL_LOG_ERROR << "log 2" << BALL_LOG_END;
            BALL_LOG_FATAL << "log 3" << BALL_LOG_END;

            // Wait up to 3 seconds for the async logging to complete

            loopCount = 0;
            do {
                bdlqq::ThreadUtil::microSleep(0, 1);
                linesNum = 0;
                bsl::ifstream fs1;
                fs1.open(fn.c_str(), bsl::ifstream::in);
                while (getline(fs1, line)) { ++linesNum; }
                fs1.close();
            } while (linesNum < 12 && loopCount++ < 3);

            {
                bsl::ifstream fs;
                fs.open(fn.c_str(), bsl::ifstream::in);
                ASSERT(fs.is_open());
                fs.clear();
                linesNum = 0;
                while (getline(fs, line)) { ++linesNum; }
                fs.close();
                ASSERT(24 == linesNum);
                bsl::cout.rdbuf(coutSbuf);
            }

            mX.disableFileLogging();
            removeFilesByPrefix(fn.c_str());
            multiplexObserver.deregisterObserver(&mX);
            mX.stopPublicationThread();
        }

#ifdef BSLS_PLATFORM_OS_UNIX
        if (verbose) cerr << "Testing file logging with timestamp."
                          << endl;
        {
            bsl::string fn = tempFileName(veryVerbose);

            Obj mX(ball::Severity::e_WARN, &ta);
            const Obj& X = mX;
            mX.startPublicationThread();
            bdlqq::ThreadUtil::microSleep(0, 1);
            bsl::ostringstream os;

            multiplexObserver.registerObserver(&mX);

            BALL_LOG_SET_CATEGORY("bael::AsyncFileObserverTest");

            bsl::streambuf *coutSbuf = bsl::cout.rdbuf();
            bsl::cout.rdbuf(os.rdbuf());
            bsl::string fn_time = fn + bsl::string(".%T");
            ASSERT(0 == mX.enableFileLogging(fn_time.c_str()));
            ASSERT(X.isFileLoggingEnabled());
            ASSERT(1 == mX.enableFileLogging(fn_time.c_str()));

            BALL_LOG_TRACE << "log 1" << BALL_LOG_END;
            BALL_LOG_DEBUG << "log 2" << BALL_LOG_END;
            BALL_LOG_INFO <<  "log 3" << BALL_LOG_END;
            BALL_LOG_WARN <<  "log 4" << BALL_LOG_END;
            BALL_LOG_ERROR << "log 5" << BALL_LOG_END;
            BALL_LOG_FATAL << "log 6" << BALL_LOG_END;

            glob_t globbuf;
            ASSERT(0 == glob((fn + ".2*").c_str(), 0, 0, &globbuf));
            ASSERT(1 == globbuf.gl_pathc);

            // Wait up to 3 seconds for the async logging to complete

            loopCount = 0;
            do {
                linesNum = 0;
                bdlqq::ThreadUtil::microSleep(0, 1);
                bsl::ifstream fs1;
                fs1.open(globbuf.gl_pathv[0], bsl::ifstream::in);
                while (getline(fs1, line)) { ++linesNum; }
                fs1.close();
            } while (linesNum < 12 && loopCount++ < 3);

            {
                bsl::ifstream fs;
                fs.open(globbuf.gl_pathv[0], bsl::ifstream::in);
                ASSERT(fs.is_open());
                linesNum = 0;
                while (getline(fs, line)) { ++linesNum; }
                fs.close();
                ASSERT(12 == linesNum);
                ASSERT(X.isFileLoggingEnabled());
                bsl::cout.rdbuf(coutSbuf);
            }

            ASSERT("" == os.str());

            mX.disableFileLogging();
            removeFilesByPrefix(fn.c_str());
            multiplexObserver.deregisterObserver(&mX);
            mX.stopPublicationThread();
        }

        if (verbose) cerr << "Testing log file name pattern." << endl;
        {
            bsl::string baseName = tempFileName(veryVerbose);
            bsl::string pattern  = baseName + "%Y%M%D%h%m%s-%p";

            Obj mX(ball::Severity::e_WARN, &ta);
            const Obj& X = mX;
            mX.startPublicationThread();
            bdlqq::ThreadUtil::microSleep(0, 1);

            multiplexObserver.registerObserver(&mX);

            BALL_LOG_SET_CATEGORY("bael::AsyncFileObserverTest");

            bdlt::Datetime startDatetime, endDatetime;

            mX.disableTimeIntervalRotation();
            mX.disableSizeRotation();
            mX.disableFileLogging();
            mX.enablePublishInLocalTime();

            // loop until startDatetime is equal to endDatetime
            do {
                startDatetime = getCurrentTimestamp();

                ASSERT(0 == mX.enableFileLogging(pattern.c_str()));
                ASSERT(X.isFileLoggingEnabled());
                ASSERT(1 == mX.enableFileLogging(pattern.c_str()));

                endDatetime = getCurrentTimestamp();

                if (startDatetime.date()   != endDatetime.date()
                 || startDatetime.hour()   != endDatetime.hour()
                 || startDatetime.minute() != endDatetime.minute()
                 || startDatetime.second() != endDatetime.second()) {
                    // not sure the exact time when the log file was opened
                    // because startDatetime and endDatetime are different;
                    // will try it again
                    bsl::string fn;
                    ASSERT(1 == mX.isFileLoggingEnabled(&fn));
                    mX.disableFileLogging();
                    ASSERT(0 == bsl::remove(fn.c_str()));
                }
            } while (!X.isFileLoggingEnabled());

            ASSERT(startDatetime.year()   == endDatetime.year());
            ASSERT(startDatetime.month()  == endDatetime.month());
            ASSERT(startDatetime.day()    == endDatetime.day());
            ASSERT(startDatetime.hour()   == endDatetime.hour());
            ASSERT(startDatetime.minute() == endDatetime.minute());
            ASSERT(startDatetime.second() == endDatetime.second());

            BALL_LOG_INFO<< "log" << BALL_LOG_END;

            // Construct the name of the log file from startDatetime

            bsl::ostringstream fnOs;
            fnOs << baseName;
            fnOs << bsl::setw(4) << bsl::setfill('0')
                     << startDatetime.year();
            fnOs << bsl::setw(2) << bsl::setfill('0')
                     << startDatetime.month();
            fnOs << bsl::setw(2) << bsl::setfill('0')
                     << startDatetime.day();
            fnOs << bsl::setw(2) << bsl::setfill('0')
                     << startDatetime.hour();
            fnOs << bsl::setw(2) << bsl::setfill('0')
                     << startDatetime.minute();
            fnOs << bsl::setw(2) << bsl::setfill('0')
                     << startDatetime.second();
            fnOs << "-";
            fnOs << bdlsu::ProcessUtil::getProcessId();

            // Look for the file with the constructed name

            glob_t globbuf;
            LOOP_ASSERT(fnOs.str(),
                        0 == glob(fnOs.str().c_str(), 0, 0, &globbuf));
            LOOP_ASSERT(globbuf.gl_pathc, 1 == globbuf.gl_pathc);

            // Wait up to 3 seconds for the async logging to complete

            loopCount = 0;
            do {
                bdlqq::ThreadUtil::microSleep(0, 1);
                linesNum = 0;
                bsl::ifstream fs1;
                fs1.open(globbuf.gl_pathv[0], bsl::ifstream::in);
                while (getline(fs1, line)) { ++linesNum; }
                fs1.close();
            } while (linesNum < 2 && loopCount++ < 3);

            mX.disableFileLogging();

            // Read the file to get the number of lines

            {
                bsl::ifstream fs;
                fs.open(globbuf.gl_pathv[0], bsl::ifstream::in);
                fs.clear();
                globfree(&globbuf);
                ASSERT(fs.is_open());
                linesNum = 0;
                while (getline(fs, line)) { ++linesNum; }
                fs.close();
                ASSERT(2 == linesNum);
            }

            mX.disableFileLogging();
            removeFilesByPrefix(baseName.c_str());
            multiplexObserver.deregisterObserver(&mX);
            mX.stopPublicationThread();
        }

        if (verbose) cerr << "Testing '%%' in file name pattern." << endl;
        {
            static const struct {
                int         d_lineNum;           // source line number
                const char *d_patternSuffix_p;   // pattern suffix
                const char *d_filenameSuffix_p;  // filename suffix
            } DATA[] = {
                //line  pattern suffix  filename suffix
                //----  --------------  ---------------
                { L_,   "foo",          "foo"                           },
                { L_,   "foo%",         "foo%"                          },
                { L_,   "foo%bar",      "foo%bar"                       },
                { L_,   "foo%%",        "foo"                           },
                { L_,   "foo%%bar",     "foobar"                        },
                { L_,   "foo%%%",       "foo%"                          },
                { L_,   "foo%%%bar",    "foo%bar"                       },
            };
            const int NUM_DATA = sizeof DATA / sizeof *DATA;

            for (int ti = 0; ti < NUM_DATA; ++ti) {
                const int   LINE     = DATA[ti].d_lineNum;
                const char *PATTERN  = DATA[ti].d_patternSuffix_p;
                const char *FILENAME = DATA[ti].d_filenameSuffix_p;

                bsl::string baseName = tempFileName(veryVerbose);
                bsl::string pattern(baseName);   pattern  += PATTERN;
                bsl::string expected(baseName);  expected += FILENAME;
                bsl::string actual;

                Obj mX(ball::Severity::e_WARN, &ta);
                const Obj& X = mX;

                LOOP_ASSERT(LINE, 0 == mX.enableFileLogging(pattern.c_str()));
                LOOP_ASSERT(LINE, X.isFileLoggingEnabled(&actual));

                if (veryVeryVerbose) {
                    P_(PATTERN);  P_(expected);  P(actual);
                }

                LOOP_ASSERT(LINE, expected == actual);

                mX.disableFileLogging();

                // Look for the file with the expected name

                glob_t globbuf;
                LOOP_ASSERT(LINE, 0 == glob(expected.c_str(),
                                            0, 0, &globbuf));
                LOOP_ASSERT(LINE, 1 == globbuf.gl_pathc);

                removeFilesByPrefix(expected.c_str());
            }
        }

        if (verbose) cerr << "Testing customized format." << endl;
        {
            int fileOffset = bdlsu::FilesystemUtil::getFileSize(fileName);

            Obj mX(ball::Severity::e_WARN, &ta);  const Obj& X = mX;
            mX.startPublicationThread();
            bdlqq::ThreadUtil::microSleep(0, 1);

            ASSERT(ball::Severity::e_WARN == X.stdoutThreshold());

            multiplexObserver.registerObserver(&mX);

            BALL_LOG_SET_CATEGORY("bael::AsyncFileObserverTest");

            // Redirect 'stdout' to a string stream

            {
                bsl::string baseName = tempFileName(veryVerbose);

                ASSERT(0 == mX.enableFileLogging(baseName.c_str()));
                ASSERT(X.isFileLoggingEnabled());
                ASSERT(1 == mX.enableFileLogging(baseName.c_str()));

                bsl::stringstream os;
                bsl::streambuf *coutSbuf = bsl::cout.rdbuf();
                bsl::cout.rdbuf(os.rdbuf());

                // For log file, use bdlt::Datetime format For stdout, use ISO
                // format

                mX.setLogFormat("%d %p %t %s %l %c %m %u",
                                "%i %p %t %s %l %c %m %u");

                fileOffset = bdlsu::FilesystemUtil::getFileSize(fileName);

                BALL_LOG_WARN << "log" << BALL_LOG_END;

                // Look for the file with the constructed name

                glob_t globbuf;
                ASSERT(0 == glob(baseName.c_str(), 0, 0, &globbuf));
                ASSERT(1 == globbuf.gl_pathc);

                // Wait up to 3 seconds for the async logging to complete

                loopCount = 0;
                do {
                    bdlqq::ThreadUtil::microSleep(0, 1);
                    linesNum = 0;
                    bsl::ifstream fs1;
                    fs1.open(globbuf.gl_pathv[0], bsl::ifstream::in);
                    while (getline(fs1, line)) { ++linesNum; }
                    fs1.close();
                } while (!linesNum && loopCount++ < 3);

                // Read the log file to get the record

                {
                    bsl::ifstream fs;
                    fs.open(globbuf.gl_pathv[0], bsl::ifstream::in);
                    fs.clear();
                    globfree(&globbuf);
                    ASSERT(fs.is_open());
                    ASSERT(getline(fs, line));
                    fs.close();
                }

                bsl::string datetime1, datetime2;
                bsl::string log1, log2;
                bsl::string::size_type pos;

                // Divide line into datetime and the rest

                pos = line.find(' ');
                datetime1 = line.substr(0, pos);
                log1 = line.substr(pos, line.length());

                fflush(stdout);
                bsl::string fStr = readPartialFile(fileName, fileOffset);

                ASSERT("" == os.str());

                // Divide os.str() into datetime and the rest

                pos = fStr.find(' ');
                ASSERT(bsl::string::npos != pos);
                datetime2 = fStr.substr(0, pos);

                log2 = fStr.substr(pos, fStr.length()-pos);

                LOOP2_ASSERT(log1, log2, log1 == log2);

                // Now we try to convert datetime2 from ISO to bdlt::Datetime

                bsl::istringstream iss(datetime2);
                int year, month, day, hour, minute, second;
                char c;
                iss >> year >> c >> month >> c >> day >> c
                    >> hour >> c >> minute >> c >> second;

                bdlt::Datetime datetime3(year, month, day,
                                        hour, minute, second);

                bsl::ostringstream oss;
                oss << datetime3;

                // Ignore the millisecond field so don't compare the entire
                // strings

                ASSERT(0 == oss.str().compare(0, 18, datetime1, 0, 18));

                mX.disableFileLogging();

                ASSERT("" == os.str());
                fileOffset = bdlsu::FilesystemUtil::getFileSize(fileName);
                bsl::cout.rdbuf(coutSbuf);

                mX.disableFileLogging();
                removeFilesByPrefix(baseName.c_str());
            }

            // Swap the two string formats

            if (verbose) cerr << "   .. customized format swapped.\n";
            {
                bsl::string baseName = tempFileName(veryVerbose);

                ASSERT(0 == mX.enableFileLogging(baseName.c_str()));
                ASSERT(X.isFileLoggingEnabled());
                ASSERT(1 == mX.enableFileLogging(baseName.c_str()));
                ASSERT(X.isFileLoggingEnabled());

                fileOffset = bdlsu::FilesystemUtil::getFileSize(fileName);

                bsl::stringstream os;
                bsl::streambuf *coutSbuf = bsl::cout.rdbuf();
                bsl::cout.rdbuf(os.rdbuf());

                mX.setLogFormat("%i %p %t %s %f %l %c %m %u",
                                "%d %p %t %s %f %l %c %m %u");

                BALL_LOG_WARN << "log" << BALL_LOG_END;

                // Look for the file with the constructed name

                glob_t globbuf;
                ASSERT(0 == glob(baseName.c_str(), 0, 0, &globbuf));
                ASSERT(1 == globbuf.gl_pathc);

                // Wait up to 3 seconds for the async logging to complete

                loopCount = 0;
                do {
                    bdlqq::ThreadUtil::microSleep(0, 1);
                    linesNum = 0;
                    bsl::ifstream fs1;
                    fs1.open(globbuf.gl_pathv[0], bsl::ifstream::in);
                    while (getline(fs1, line)) { ++linesNum; }
                    fs1.close();
                } while (!linesNum && loopCount++ < 3);

                // Read the log file to get the record

                {
                    bsl::ifstream fs;
                    fs.open(globbuf.gl_pathv[0], bsl::ifstream::in);
                    fs.clear();
                    globfree(&globbuf);
                    ASSERT(fs.is_open());
                    ASSERT(getline(fs, line));
                    fs.close();
                }

                bsl::string datetime1, datetime2;
                bsl::string log1, log2;
                bsl::string::size_type pos;

                // Get datetime and the rest from stdout

                bsl::string soStr = readPartialFile(fileName, fileOffset);
                pos = soStr.find(' ');
                datetime1 = soStr.substr(0, pos);
                log1 = soStr.substr(pos, soStr.length());

                // Divide line into datetime and the rest

                pos = line.find(' ');
                datetime2 = line.substr(0, pos);
                log2 = line.substr(pos, line.length()-pos);

                LOOP2_ASSERT(log1, log2, log1 == log2);

                // Now we try to convert datetime2 from ISO to bdlt::Datetime

                bsl::istringstream iss(datetime2);
                int year, month, day, hour, minute, second;
                char c;
                iss >> year >> c >> month >> c >> day >> c >> hour
                    >> c >> minute >> c >> second;

                bdlt::Datetime datetime3(year, month, day, hour,
                                        minute, second);

                bsl::ostringstream oss;
                oss << datetime3;

                // Ignore the millisecond field so don't compare the entire
                // strings

                ASSERT(0 == oss.str().compare(0, 18, datetime1, 0, 18));

                if (veryVerbose) {
                    bsl::cerr << "datetime3: " << datetime3 << bsl::endl;
                    bsl::cerr << "datetime2: " << datetime2 << bsl::endl;
                    bsl::cerr << "datetime1: " << datetime1 << bsl::endl;
                }

                fileOffset = bdlsu::FilesystemUtil::getFileSize(fileName);
                bsl::cout.rdbuf(coutSbuf);
                mX.disableFileLogging();
                removeFilesByPrefix(baseName.c_str());
                multiplexObserver.deregisterObserver(&mX);
                mX.stopPublicationThread();
            }
        }
#endif

        if (verbose) cerr << "Testing User-Defined Fields Toggling\n";
        {
            Obj mX(ball::Severity::e_WARN, &ta);  const Obj& X = mX;
            const char *logFileFormat;
            const char *stdoutFormat;

            X.getLogFormat(&logFileFormat, &stdoutFormat);
            ASSERT(0 == bsl::strcmp(logFileFormat,
                                    "\n%d %p:%t %s %f:%l %c %m %u\n"));
            ASSERT(0 == bsl::strcmp(stdoutFormat,
                                    "\n%d %p:%t %s %f:%l %c %m %u\n"));

            mX.setLogFormat("\n%d %p:%t %s %f:%l %c %m\n",
                            "\n%d %p:%t %s %f:%l %c %m\n");
            X.getLogFormat(&logFileFormat, &stdoutFormat);
            ASSERT(0 == bsl::strcmp(logFileFormat,
                                    "\n%d %p:%t %s %f:%l %c %m\n"));
            ASSERT(0 == bsl::strcmp(stdoutFormat,
                                    "\n%d %p:%t %s %f:%l %c %m\n"));

            mX.setLogFormat("\n%d %p:%t %s %f:%l %c %m %u\n",
                            "\n%d %p:%t %s %f:%l %c %m %u\n");
            X.getLogFormat(&logFileFormat, &stdoutFormat);
            ASSERT(0 == bsl::strcmp(logFileFormat,
                                    "\n%d %p:%t %s %f:%l %c %m %u\n"));
            ASSERT(0 == bsl::strcmp(stdoutFormat,
                                    "\n%d %p:%t %s %f:%l %c %m %u\n"));

            // Now change to short format for stdout.

            ASSERT( X.isStdoutLoggingPrefixEnabled());
            mX.disableStdoutLoggingPrefix();
            ASSERT(!X.isStdoutLoggingPrefixEnabled());
            X.getLogFormat(&logFileFormat, &stdoutFormat);
            ASSERT(0 == bsl::strcmp(logFileFormat,
                                    "\n%d %p:%t %s %f:%l %c %m %u\n"));
            ASSERT(0 == bsl::strcmp(stdoutFormat,
                                    "\n%s %f:%l %c %m %u\n"));

            // Change back to long format for stdout.

            ASSERT(!X.isStdoutLoggingPrefixEnabled());
            mX.enableStdoutLoggingPrefix();
            ASSERT( X.isStdoutLoggingPrefixEnabled());
            ASSERT(0 == bsl::strcmp(logFileFormat,
                                    "\n%d %p:%t %s %f:%l %c %m %u\n"));
            ASSERT(0 == bsl::strcmp(stdoutFormat,
                                    "\n%d %p:%t %s %f:%l %c %m %u\n"));

            // Now see what happens with customized format.  Notice that we
            // intentionally use the default short format.

            const char *newLogFileFormat = "\n%s %f:%l %c %m %u\n";
            const char *newStdoutFormat  = "\n%s %f:%l %c %m %u\n";
            mX.setLogFormat(newLogFileFormat, newStdoutFormat);
            X.getLogFormat(&logFileFormat, &stdoutFormat);
            ASSERT(0 == bsl::strcmp(logFileFormat, newLogFileFormat));
            ASSERT(0 == bsl::strcmp(stdoutFormat, newStdoutFormat));

            // Now set short format for stdout.

            ASSERT(X.isStdoutLoggingPrefixEnabled());
            mX.disableStdoutLoggingPrefix();
            ASSERT(!X.isStdoutLoggingPrefixEnabled());
            X.getLogFormat(&logFileFormat, &stdoutFormat);
            ASSERT(0 == bsl::strcmp(logFileFormat, newLogFileFormat));
            ASSERT(0 == bsl::strcmp(stdoutFormat, newStdoutFormat));

            // stdoutFormat should change, since even if we are now using
            // customized formats, the format happens to be the same as the
            // default short format.
        }

        if (verbose) cerr << "Testing publication shutdown."
                          << endl;
        {
            Obj mX; const Obj& X = mX;

            // Start the publication thread, make sure the publication thread
            // started

            mX.startPublicationThread();
            ASSERT(X.isPublicationThreadRunning());

            bsl::shared_ptr<ball::Record> record(new (ta) ball::Record(&ta),
                                                &ta);
            ball::Context context;
            for (int i = 0;i < 8000; ++i)
                mX.publish(record, context);
            mX.shutdownPublicationThread();
            ASSERT(!mX.isPublicationThreadRunning());
        }

        fclose(stdout);
        removeFilesByPrefix(fileName.c_str());
      } break;
      default: {
        cerr << "WARNING: CASE `" << test << "' NOT FOUND." << endl;
        testStatus = -1;
      }
    }

    if (testStatus > 0) {
        cerr << "Error, non-zero test status = " << testStatus << "."
             << endl;
    }
    return testStatus;
}

// ----------------------------------------------------------------------------
// Copyright 2015 Bloomberg Finance L.P.
//
// Licensed under the Apache License, Version 2.0 (the "License");
// you may not use this file except in compliance with the License.
// You may obtain a copy of the License at
//
//     http://www.apache.org/licenses/LICENSE-2.0
//
// Unless required by applicable law or agreed to in writing, software
// distributed under the License is distributed on an "AS IS" BASIS,
// WITHOUT WARRANTIES OR CONDITIONS OF ANY KIND, either express or implied.
// See the License for the specific language governing permissions and
// limitations under the License.
// ----------------------------- END-OF-FILE ----------------------------------<|MERGE_RESOLUTION|>--- conflicted
+++ resolved
@@ -1544,20 +1544,12 @@
         ball::MultiplexObserver multiplexObserver;
         ball::LoggerManagerConfiguration configuration;
         ASSERT(0 == configuration.setDefaultThresholdLevelsIfValid(
-<<<<<<< HEAD
-                    ball::Severity::BAEL_OFF,
-                    ball::Severity::BAEL_TRACE,
-                    ball::Severity::BAEL_OFF,
-                    ball::Severity::BAEL_OFF));
-        ball::LoggerManagerScopedGuard guard(&multiplexObserver,
-                                             configuration);
-=======
                     ball::Severity::e_OFF,
                     ball::Severity::e_TRACE,
                     ball::Severity::e_OFF,
                     ball::Severity::e_OFF));
-        ball::LoggerManagerScopedGuard guard(&multiplexObserver, configuration);
->>>>>>> 6938c4e8
+        ball::LoggerManagerScopedGuard guard(&multiplexObserver,
+                                             configuration);
         if (verbose) cerr << "Testing blocking caller thread."
                           << endl;
         {
