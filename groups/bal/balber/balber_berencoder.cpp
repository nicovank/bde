// balber_berencoder.cpp                                              -*-C++-*-
#include <balber_berencoder.h>

#include <bsls_ident.h>
BSLS_IDENT_RCSID(balber_berencoder_cpp,"$Id$ $CSID$")

#include <bdlat_formattingmode.h>
#include <bslma_default.h>

namespace BloombergLP {

                   // --------------------------------------
                   // class balber::BerEncoder::MemOutStream
                   // --------------------------------------

// CREATORS
balber::BerEncoder::MemOutStream::~MemOutStream()
{
}

namespace balber {

                   // ----------------
                   // class BerEncoder
                   // ----------------

// CREATORS
BerEncoder::BerEncoder(const BerEncoderOptions *options,
                       bslma::Allocator        *basicAllocator)
: d_options      (options)
, d_allocator    (bslma::Default::allocator(basicAllocator))
, d_logStream    (0)
, d_severity     (e_BER_SUCCESS)
, d_streamBuf    (0)
, d_currentDepth (0)
{
}

BerEncoder::~BerEncoder()
{
    if (d_logStream != 0) {
        d_logStream->~MemOutStream();
    }
}

// PRIVATE MANIPULATORS
BerEncoder::ErrorSeverity
BerEncoder::logError(BerConstants::TagClass  tagClass,
                     int                     tagNumber,
                     const char             *name,
                     int                     index)
{
    if (static_cast<int>(d_severity) < static_cast<int>(e_BER_ERROR)) {
        d_severity = e_BER_ERROR;
    }

    return logMsg("ERROR", tagClass, tagNumber, name, index);
}

BerEncoder::ErrorSeverity
BerEncoder::logMsg(const char             *msg,
                   BerConstants::TagClass  tagClass,
                   int                     tagNumber,
                   const char             *name,
                   int                     index)
{
    bsl::ostream& out = logStream();

    out << msg << ": depth=" << d_currentDepth << " tag=(";

    BerUniversalTagNumber::Value  eTagNum;
    const char                   *strTagNum = 0;

    switch (tagClass) {
      case BerConstants::e_UNIVERSAL: {
        out << "UNV-";
        if (0 == BerUniversalTagNumber::fromInt(&eTagNum, tagNumber)) {
            strTagNum = BerUniversalTagNumber::toString(eTagNum);
        }
      } break;
      case BerConstants::e_CONTEXT_SPECIFIC: {
        out << "CTX-";
      } break;
      case BerConstants::e_APPLICATION: {
        out << "APP-";
      } break;
      case BerConstants::e_PRIVATE: {
        out << "PRV-";
      } break;
      default: {
        out << "???" "-";  // avoid ? ? - trigraph
      } break;
    }

    if (!strTagNum) {
        out << tagNumber;
    }
    else {
        out << strTagNum;
    }

    out << ')';

    if (name) {
        out << " name="  << name;
    }

    if (index >= 0) {
       out << '[' << index << ']';
    }

    out << '\n' << bsl::flush;

    return d_severity;
}

<<<<<<< HEAD
int BerEncoder::encodeImpl(const bsl::vector<char>&  value,
                           BerConstants::TagClass    tagClass,
                           int                       tagNumber,
                           int                       formattingMode,
                           bdlat_TypeCategory::Array )
=======
int BerEncoder::encodeImpl(const bsl::vector<char>&    value,
                                BerConstants::TagClass tagClass,
                                int                         tagNumber,
                                int                         formattingMode,
                                bdlat_TypeCategory::Array)
>>>>>>> b9b92b59
{
    enum { k_SUCCESS = 0, k_FAILURE = -1 };

<<<<<<< HEAD
    switch (formattingMode & bdlat_FormattingMode::BDEAT_TYPE_MASK) {
      case bdlat_FormattingMode::BDEAT_DEFAULT:
      case bdlat_FormattingMode::BDEAT_BASE64:
      case bdlat_FormattingMode::BDEAT_HEX:
      case bdlat_FormattingMode::BDEAT_TEXT: {
=======
    switch (formattingMode & bdlat_FormattingMode::e_TYPE_MASK) {
      case bdlat_FormattingMode::e_DEFAULT:
      case bdlat_FormattingMode::e_BASE64:
      case bdlat_FormattingMode::e_HEX:
      case bdlat_FormattingMode::e_TEXT: {
>>>>>>> b9b92b59
      } break;
      default: {
        return this->encodeArrayImpl(value,
                                     tagClass,
                                     tagNumber,
                                     formattingMode);                 // RETURN
      }
    }

    const int size = value.size();

    int status = BerUtil::putIdentifierOctets(d_streamBuf,
                                              tagClass,
                                              BerConstants::e_PRIMITIVE,
                                              tagNumber);
    status |= BerUtil::putLength(d_streamBuf, size);

    // If 'size == 0', don't call 'sputn()'.  If 'size != 0', then set 'status'
    // to a non-zero value if 'sputn()' returns a value other than 'size', in
    // which case 'size ^ sputn()' will be non-zero.  If 'sputn() == size',
    // 'status' will not be modified.

    status |= size && (size ^ d_streamBuf->sputn(&value[0], size));

    if (status) {
        logError(tagClass,
                 tagNumber,
                 0 // bdlat_TypeName::name(value)
                );

<<<<<<< HEAD
        return k_FAILURE;
=======
        return BDEM_FAILURE;                                          // RETURN
>>>>>>> b9b92b59
    }

    return k_SUCCESS;
}

<<<<<<< HEAD
}  // close package namespace
}  // close enterprise namespace

// ----------------------------------------------------------------------------
// NOTICE:
//      Copyright (C) Bloomberg L.P., 2007
//      All Rights Reserved.
//      Property of Bloomberg L.P. (BLP)
//      This software is made available solely pursuant to the
//      terms of a BLP license agreement which governs its use.
=======
}  // close enterprise namespace

// ----------------------------------------------------------------------------
// Copyright 2015 Bloomberg Finance L.P.
//
// Licensed under the Apache License, Version 2.0 (the "License");
// you may not use this file except in compliance with the License.
// You may obtain a copy of the License at
//
//     http://www.apache.org/licenses/LICENSE-2.0
//
// Unless required by applicable law or agreed to in writing, software
// distributed under the License is distributed on an "AS IS" BASIS,
// WITHOUT WARRANTIES OR CONDITIONS OF ANY KIND, either express or implied.
// See the License for the specific language governing permissions and
// limitations under the License.
>>>>>>> b9b92b59
// ----------------------------- END-OF-FILE ----------------------------------<|MERGE_RESOLUTION|>--- conflicted
+++ resolved
@@ -114,35 +114,19 @@
     return d_severity;
 }
 
-<<<<<<< HEAD
 int BerEncoder::encodeImpl(const bsl::vector<char>&  value,
                            BerConstants::TagClass    tagClass,
                            int                       tagNumber,
                            int                       formattingMode,
                            bdlat_TypeCategory::Array )
-=======
-int BerEncoder::encodeImpl(const bsl::vector<char>&    value,
-                                BerConstants::TagClass tagClass,
-                                int                         tagNumber,
-                                int                         formattingMode,
-                                bdlat_TypeCategory::Array)
->>>>>>> b9b92b59
 {
     enum { k_SUCCESS = 0, k_FAILURE = -1 };
 
-<<<<<<< HEAD
-    switch (formattingMode & bdlat_FormattingMode::BDEAT_TYPE_MASK) {
-      case bdlat_FormattingMode::BDEAT_DEFAULT:
-      case bdlat_FormattingMode::BDEAT_BASE64:
-      case bdlat_FormattingMode::BDEAT_HEX:
-      case bdlat_FormattingMode::BDEAT_TEXT: {
-=======
     switch (formattingMode & bdlat_FormattingMode::e_TYPE_MASK) {
       case bdlat_FormattingMode::e_DEFAULT:
       case bdlat_FormattingMode::e_BASE64:
       case bdlat_FormattingMode::e_HEX:
       case bdlat_FormattingMode::e_TEXT: {
->>>>>>> b9b92b59
       } break;
       default: {
         return this->encodeArrayImpl(value,
@@ -173,28 +157,13 @@
                  0 // bdlat_TypeName::name(value)
                 );
 
-<<<<<<< HEAD
         return k_FAILURE;
-=======
-        return BDEM_FAILURE;                                          // RETURN
->>>>>>> b9b92b59
     }
 
     return k_SUCCESS;
 }
 
-<<<<<<< HEAD
 }  // close package namespace
-}  // close enterprise namespace
-
-// ----------------------------------------------------------------------------
-// NOTICE:
-//      Copyright (C) Bloomberg L.P., 2007
-//      All Rights Reserved.
-//      Property of Bloomberg L.P. (BLP)
-//      This software is made available solely pursuant to the
-//      terms of a BLP license agreement which governs its use.
-=======
 }  // close enterprise namespace
 
 // ----------------------------------------------------------------------------
@@ -211,5 +180,4 @@
 // WITHOUT WARRANTIES OR CONDITIONS OF ANY KIND, either express or implied.
 // See the License for the specific language governing permissions and
 // limitations under the License.
->>>>>>> b9b92b59
 // ----------------------------- END-OF-FILE ----------------------------------