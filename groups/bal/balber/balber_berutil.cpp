--- conflicted
+++ resolved
@@ -1484,14 +1484,6 @@
 }  // close enterprise namespace
 
 // ----------------------------------------------------------------------------
-<<<<<<< HEAD
-// NOTICE:
-//      Copyright (C) Bloomberg L.P., 2007
-//      All Rights Reserved.
-//      Property of Bloomberg L.P. (BLP)
-//      This software is made available solely pursuant to the
-//      terms of a BLP license agreement which governs its use.
-=======
 // Copyright 2015 Bloomberg Finance L.P.
 //
 // Licensed under the Apache License, Version 2.0 (the "License");
@@ -1505,5 +1497,4 @@
 // WITHOUT WARRANTIES OR CONDITIONS OF ANY KIND, either express or implied.
 // See the License for the specific language governing permissions and
 // limitations under the License.
->>>>>>> b9b92b59
 // ----------------------------- END-OF-FILE ----------------------------------